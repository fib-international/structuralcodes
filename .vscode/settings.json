{
    "python.formatting.provider": "black",
    "python.testing.pytestArgs": [
        "tests"
    ],
    "python.testing.unittestEnabled": false,
<<<<<<< HEAD
    "python.testing.pytestEnabled": true,
    "python.linting.pylintEnabled": true,
    "python.linting.flake8Enabled": false,
    "python.linting.enabled": true
=======
    "python.testing.pytestEnabled": true
>>>>>>> 0cb077df
}<|MERGE_RESOLUTION|>--- conflicted
+++ resolved
@@ -4,12 +4,5 @@
         "tests"
     ],
     "python.testing.unittestEnabled": false,
-<<<<<<< HEAD
-    "python.testing.pytestEnabled": true,
-    "python.linting.pylintEnabled": true,
-    "python.linting.flake8Enabled": false,
-    "python.linting.enabled": true
-=======
     "python.testing.pytestEnabled": true
->>>>>>> 0cb077df
 }