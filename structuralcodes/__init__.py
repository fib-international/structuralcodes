"""A Python package that contains models from structural design codes"""
<<<<<<< HEAD
from .codes import set_design_code, get_design_codes, set_national_annex

from . import material
from . import core
from . import codes
=======
from . import codes, core, materials
from .codes import get_design_codes, set_design_code, set_national_annex
>>>>>>> bef6a853

__version__ = ''

__all__ = [
    'set_design_code',
    'get_design_codes',
    'set_national_annex',
    'codes',
    'core',
<<<<<<< HEAD
    'material',
=======
    'materials',
>>>>>>> bef6a853
]<|MERGE_RESOLUTION|>--- conflicted
+++ resolved
@@ -1,14 +1,6 @@
 """A Python package that contains models from structural design codes"""
-<<<<<<< HEAD
-from .codes import set_design_code, get_design_codes, set_national_annex
-
-from . import material
-from . import core
-from . import codes
-=======
 from . import codes, core, materials
 from .codes import get_design_codes, set_design_code, set_national_annex
->>>>>>> bef6a853
 
 __version__ = ''
 
@@ -18,9 +10,5 @@
     'set_national_annex',
     'codes',
     'core',
-<<<<<<< HEAD
-    'material',
-=======
     'materials',
->>>>>>> bef6a853
 ]