--- conflicted
+++ resolved
@@ -1,15 +1,6 @@
-<<<<<<< HEAD
-"""A Python package that contains models from structural design codes"""
-from .codes import set_design_code, get_design_codes, set_national_annex
-
-from . import materials
-from . import core
-from . import codes
-=======
 """A Python package that contains models from structural design codes."""
 from . import codes, core, materials
 from .codes import get_design_codes, set_design_code, set_national_annex
->>>>>>> 2c25d168
 
 __version__ = ''
 
