--- conflicted
+++ resolved
@@ -1,9 +1,5 @@
 """A Python package that contains models from structural design codes"""
 from .code import set_design_code, get_design_codes, set_national_annex
-<<<<<<< HEAD
-from .material.concrete.concrete import Concrete
-=======
->>>>>>> 7cf1dc16
 
 from .code import mc2010
 
