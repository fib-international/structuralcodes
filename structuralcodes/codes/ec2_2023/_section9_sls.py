--- conflicted
+++ resolved
@@ -78,14 +78,9 @@
         h (float): height of the rectangle in meters
 
     Returns:
-<<<<<<< HEAD
         Factor kh which reduces the tensile strength of concrete
         to     account for imposed restrained deformations due
         to shrinkage"""
-=======
-        Factor kh which applies to the tensile resistance of concrete
-    """
->>>>>>> c18655f7
     return min(max(0.8 - 0.6 * (min(b, h) - 0.3), 0.5), 0.8)
 
 
@@ -127,15 +122,9 @@
         tensioned face in consistent units
         (e.g. meters)
 
-<<<<<<< HEAD
     Returs:
         Factor k1/r (non-dimensional) which accounts for the increase in crack
         width due to curvature of the section in bending"""
-=======
-    Returns:
-        Factor k1/r (non-dimensional)
-    """
->>>>>>> c18655f7
     return (h - x) / (h - ay - x)
 
 
@@ -164,16 +153,12 @@
         alphae (float): the equivalence factor equal to Es/Ecm
         Es (float): is the modulus of elasticity of steel, normally taken
             as 200 GPa
-<<<<<<< HEAD
 
     Returns:
         The mean strain difference bewteen steel and concrete along
         2 transfer lengths
     """
 
-=======
-    """
->>>>>>> c18655f7
     return max(
         (sigma_s - kt * fct_eff / rho_eff * (1 + alphae * rho_eff)) / Es,
         (1 - kt) * sigma_s / Es,
