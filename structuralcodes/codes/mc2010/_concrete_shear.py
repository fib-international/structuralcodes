"""A collection of shear formulas for concrete"""
import warnings
from typing import Optional
from math import pi, tan, sin


def epsilon_x(
    E_s: float,
    As: float,
    z: float,
    loads: dict,
) -> float:
    """Calculate the longitudinal strain from a distance z

    fib Model Code 2010, eq. (7.3-16)

    Args:
        E (float): The E-modulus to the material in MPa
        As (float): The cross-section area of reinforcement in mm^2
        z: (float): The effective shear depth in mm
        loads (dictionary) The given loads in a dictionary:
            Med (Float): The positive moment working on the material in Nmm
            Ved (float): The positive shear force working on the material in N
            Ned (float): The normal force working on the material in N with
            positive sign for tension and negative sign for compression
            delta_E (float): The eccentricity of the axial load due to
            imperfection in the construction with distance in mm as a positive
            value in compression direction

    Returns:
        float: The longitudinal strain"""

    return max(
        (
            (1 / (2 * E_s * As))
            * (
                (abs(loads.get('Med')) / z)
                + abs(loads.get('Ved'))
                + loads.get('Ned') * ((1 / 2) + (loads.get('delta_e') / z))
            )
        ),
        0,
    )


def eta_fc(fck: float) -> float:
    """Calculating eta_fc to determin the strength reduction factor

    fib Model Code 2010, eq. (7.3-28)

    Args:
        fck (float): Characteristic strength in MPa

    Returns:
        float: eta_fc in the strength reduction factor
    """

    return min((30 / fck) ** (1 / 3), 1)


def create_load_dict(
    Med: float, Ved: float, Ned: float, delta_e: float
) -> dict:
    """returns dictionary assosiated with loads"""
    dictionary = {'Med': Med, 'Ved': Ved, 'Ned': Ned, 'delta_e': delta_e}
    return dictionary


def v_rd(
    approx_lvl: int,
    with_shear_reinforcment: bool,
    fck: float,
    z: float,
    bw: float,
    dg: float,
    E_s: float,
    As: float,
    loads: dict,
    asw: Optional[float],
    sw: Optional[float],
    f_ywk: Optional[float],
    theta: Optional[float],
    alpha: float = 90.0,
    gamma_c: float = 1.5,
    gamma_s: float = 1.15,
) -> float:
    """Compute the shear resistance of a web or slab.

    fib Model Code 2010, Eq. (7.3-11)

    Args:
        approx_lvl (int): Approximation level for concrete
        with_shear_reinforcment (bool): Shear reinforced concrete or no shear
        reinforcement
        fck (float): Characteristic strength in MPa
        z (float): distances between the centerline of the
        compressive chord and the reinforcement in mm
        bw (float): Thickness of web in cross section in mm
        dg (float): Maximum size of aggregate in mm
        E_s (float): The E_s-modulus to the material in MPa
        As (float): The cross-section area of reinforcement in mm^2
        loads (dictionary) The given loads in a dictionary:
            Med (float): The positive moment working on the material in Nmm
            Ved (float): The positive shear force working on the material in N
            Ned (float): The normal force working on the material in N with
            positive sign for tension and negative sign for compression
            delta_E (float): The eccentricity of the axial load due to
            imperfection in the construction with distance in mm as a positive
            value
        asw (float): Area of shear reinforcement in mm^2
        sw (float): Senter distance between the shear reinforcement in mm
        f_ywd (float): The design yield strength of the shear reinforcement
        theta (float): Inclitantion of the compression stressfield in degrees
        alpha (float): Inclination of the stirrups in degrees
        gamma_c (float): Concrete safety factor
        gamma_s (float): Steel safety factor

    Returns:
        float: Design shear resistance
    """

    if not with_shear_reinforcment:
        if approx_lvl not in (1, 2):
            warnings.warn(
                "Choosen approximation is not suited without reinforcment"
            )
        return v_rdc(
            approx_lvl,
            fck,
            z,
            bw,
            dg,
            E_s,
            As,
            loads,
            alpha,
            gamma_c,
        )
    f_ywd = f_ywk / gamma_s
    if approx_lvl in (1, 2):
        return min(
            v_rds(asw, sw, z, f_ywk, theta, alpha),
            v_rd_max(
                approx_lvl,
                fck,
                bw,
                theta,
                z,
                E_s,
                As,
                loads,
                alpha,
                gamma_c,
            ),
        )

    if approx_lvl == 3:
        V_rdc = v_rdc(
            approx_lvl,
            fck,
            z,
            bw,
            dg,
            E_s,
            As,
            loads,
            alpha,
            gamma_c,
        )
        V_rd_max = v_rd_max(
            approx_lvl,
            fck,
            bw,
            theta,
            z,
            E_s,
            As,
            loads,
            alpha,
            gamma_c,
        )
        if (V_rdc + v_rds(asw, sw, z, f_ywd, theta, alpha)) < V_rd_max:
            return V_rdc + v_rds(asw, sw, z, f_ywd, theta, alpha)
        return v_rd(
            2,
            with_shear_reinforcment,
            fck,
            z,
            bw,
            dg,
            E_s,
            As,
            loads,
            asw,
            sw,
            f_ywk,
            theta,
            alpha,
            gamma_c,
        )

    raise ValueError("invalid approx level")


def v_rdc(
    approx_lvl,
    fck: float,
    z: float,
    bw: float,
    dg: float,
    E_s: float,
    As: float,
    loads: dict,
    alpha: float = 90.0,
    gamma_c: float = 1.5,
) -> float:
    """Calculate shear resistance of a web / slab without shear reinforcement.

    fib Model Code 2010, Eq. (7.3-17)

    Args:
        approx_lvl (int): Approximation level for concrete
        fck (float): Characteristic strength in MPa
        z (float): The length to the areasenter of cross-section in mm
        bw (float): Thickness of web in cross section in mm
        dg (float): Maximum size of aggregate
        E_s (float): The E_s-modulus to the materialb in MPa
        As (float): The cross-section area in mm^2
        loads (dictionary) The given loads in a dictionary:
            Med (float): The positive moment working on the material in Nmm
            Ved (float): The positive shear force working on the material in N
            Ned (float): The normal force working on the material in N with
            positive sign for tension and negative sign for compression
            delta_E (float): The eccentricity of the axial load due to
            imperfection in the construction with distance in mm as a positive
            value
        alpha (float): Inclination of the stirrups in degrees
        gamma_c (float): Concrete safety factor
<<<<<<< HEAD
=======

>>>>>>> c58a6ca7

    Returns:
        float: The design shear resistance attributed to the concrete
    """

    if approx_lvl == 1:
        return v_rdc_approx1(fck, z, bw, gamma_c)
    if approx_lvl == 2:
        return v_rdc_approx2(fck, z, bw, dg, E_s, As, loads, gamma_c)
    if approx_lvl == 3:
        return v_rdc_approx3(
            approx_lvl,
            fck,
            z,
            bw,
            E_s,
            As,
            loads,
            alpha,
            gamma_c,
        )
    raise ValueError("Invalid approx level")


def v_rdc_approx1(
    fck: float,
    z: float,
    bw: float,
    gamma_c: float = 1.5,
) -> float:
    """Calculate shear resistance for concrete with approx level 1

    For members with no segnificant axal load, with fyk <= 600 Mpa,
    fck <= 70 Mpa and with maximum aggrigate size of not less then 10mm.

    fib Model Code 2010, Eq. (7.3-17) and (7.3-19)

    Args:
        fck (float): The characteristic compressive strength in MPa.
        z (float): The length to the areasenter of cross-section in mm
        bw (float): Thickness of web in cross section
        gamma_c (float): Safety factor for concrete

    Returns:
        float: Design shear resistance without shear reinforcement
    """
    fsqr = min(fck**0.5, 8)
    kv = 180 / (1000 + 1.25 * z)
    return (kv * fsqr * z * bw) / gamma_c


def v_rdc_approx2(
    fck: float,
    z: float,
    bw: float,
    dg: float,
    E_s: float,
    As: float,
    loads: dict,
    gamma_c: float = 1.5,
) -> float:
    """Calculate shear resistance for concrete with approx level 2

    In higher strength concrete and light-weight aggregate concretes,
    the fracture surface may go through the aggregate particles,
    rather then around, reducing the crack roughness

    fib Model Code 2010, Eq. (7.3-17), (7.3-20) and (7.3-21)

    Args:
        fck (float): Characteristic strength in MPa
        z (float): The length to the areasenter of cross-section in mm
        bw (float): Thickness of web in cross section
        dg (float): Maximum size of aggregate
        E_s (float): The E_s-modulus to the materialb in MPa
        As (float): The cross-section area in mm^2
        loads (dictionary) The given loads in a dictionary:
            Med (float): The positive moment working on the material in Nmm
            Ved (float): The positive shear force working on the material in N
            Ned (float): The normal force working on the material in N with
            positive sign for tension and negative sign for compression
            delta_E (float): The eccentricity of the axial load due to
            imperfection in the construction with distance in mm as a positive
            value
        gamma_c (float): Concrete safety factor

    Returns:
        float: Design shear resistance without shear reinforcement
    """

    fsqr = min(fck**0.5, 8)
    epsilonx = epsilon_x(E_s, As, z, loads)
    k_dg = max(32 / (16 + dg), 0.75)
    kv = (0.4 / (1 + 1500 * epsilonx)) * (1300 / (1000 + k_dg * z))
    return (kv * fsqr * z * bw) / gamma_c


def v_rdc_approx3(
    approx_lvl: float,
    fck: float,
    z: float,
    bw: float,
    E_s: float,
    As: float,
    loads: dict,
    alpha: float = 90.0,
    gamma_c: float = 1.5,
) -> float:
    """Calculate shear resistance for concrete with approx level 3

    The design shear resistance of a web or a slab without
    shear reinforcement.

    fib Model Code 2010, Eq. (7.3-17), (7.3-39) and (7.3-43)

    Args:
        fck (float): Characteristic strength in MPa
        z: (float): The length to the areasenter of cross-section in mm
        bw: (float): Thickness of web in cross section
        E_s: (float): The E_s-modulus to the materialb in MPa
        As: (float): The cross-section area in mm^2
        loads (dictionary) The given loads in a dictionary:
            Med (float): The positive moment working on the material in Nmm
            Ved (float): The positive shear force working on the material in N
            Ned (float): The normal force working on the material in N with
            positive sign for tension and negative sign for compression
            delta_E (float): The eccentricity of the axial load due to
            imperfection in the construction with distance in mm as a positive
            value
        alpha (float): Inclination of the stirrups in degrees
        gamma_c (float): Concrete safety factor


    Returns:
        float: Design shear resistance without shear reinforcement
    """

    fsqr = min(fck**0.5, 8)
    epsilonx = epsilon_x(E_s, As, z, loads)
    theta_min = 20 + 10000 * epsilonx
    V_rd_max = v_rd_max(
        approx_lvl,
        fck,
        bw,
        theta_min,
        z,
        E_s,
        As,
        loads,
        alpha,
        gamma_c,
    )
    kv = max(
        (0.4 / (1 + 1500 * epsilonx)) * (1 - loads.get('Ved') / V_rd_max),
        0,
    )

    return (kv * fsqr * z * bw) / gamma_c


def v_rds(
    asw: float,
    sw: float,
    z: float,
    f_ywk: float,
    theta: float = 45.0,
    alpha: float = 90.0,
    gamma_s: float = 1.15,
) -> float:
    """The shear resistans that shear reinforcement gives

    fib Model Code 2010, Eq. (7.3-25) and (7.3-29)
    Args:
        asw (float): Area of shear reinforcement in mm
        sw (float): Senter distance between the shear reinforcement in mm
        z (float): The length to the areasenter of cross-section in mm
        f_ywd (float): Design yield strength of the shear reinforcement in MPa
        theta (float): Inclitaniton of the compression stressfield in degrees
        alpha (float): Inclination of the stirrups
        gamma_s (float): Steel safety factor


    Returns:
        The design shear resistance provided by shear reinforcement
    """
    if 45 < theta or theta < 20:
        warnings.warn("Too high or too low compression field angel")
    f_ywd = f_ywk / gamma_s
    result = (
        (asw / sw)
        * z
        * f_ywd
        * ((1 / tan(theta * pi / 180)) + (1 / tan(alpha * pi / 180)))
        * sin(alpha * pi / 180)
    )
    return result


def v_rd_max(
    approx_lvl: int,
    fck: float,
    bw: float,
    theta: float,
    z: float,
    E_s: Optional[float],
    As: Optional[float],
    loads: Optional[dict],
    alpha: float = 90,
    gamma_c: float = 1.5,
) -> float:
    """The maximum allowed shear resistance, when there is shear reinforcment

    fib Model Code 2010, eq. (7.3-24) and (7.3-26)

    Args:
        approx_lvl (int): Approximation level for steel
        fck (float): Characteristic strength in MPa
        bw (float): Thickness of web in cross section
        theta (float): Inclitaniton of the compression stressfield in degrees
        z (float): The length to the areasenter of cross-section in mm
        E_s (float): The E_s-modulus to the materialb in MPa
        As (float): The cross-section area in mm^2
        loads (dictionary) The given loads in a dictionary:
            Med (float): The positive moment working on the material in Nmm
            Ved (float): The positive shear force working on the material in N
            Ned (float): The normal force working on the material in N with
            positive sign for tension and negative sign for compression
            delta_E (float): The eccentricity of the axial load due to
            imperfection in the construction with distance in mm as a positive
            value
        alpha (float): Inclination of the stirrups in degrees
        gamma_c (float): Concrete safety factor

    Returns:
        float: The maximum allowed shear resistance regardless of
        approximation level"""

    if approx_lvl == 1:
        return v_rd_max_approx1(fck, bw, theta, z, alpha, gamma_c)
    if approx_lvl == 2:
        return v_rd_max_approx2(
            fck, bw, theta, z, E_s, As, loads, alpha, gamma_c
        )
    if approx_lvl == 3:
        return v_rd_max_approx3(fck, bw, z, E_s, As, loads, alpha, gamma_c)
    raise ValueError("invalid approx level")


def v_rd_max_approx1(
    fck: float,
    bw: float,
    theta: float,
    z: float,
    alpha: float = 90.0,
    gamma_c: float = 1.5,
) -> float:
    """The maximum allowed shear resistance, with level 1 approximation.

    fib Model Code 2010, eq. (7.3-37)

    Args:
        fck (float): Characteristic strength in MPa
        bw (float): Thickness of web in cross section
        theta (float): Inclitaniton of the compression stressfield in degrees
        z: (float): The length to the areasenter of cross-section in mm
        alpha (float): Inclination of the stirrups in degrees
        gamma_c (float): Concrete safety factor

    Returns:
        float: Maximum allowed shear resistance for approximation level 1"""

    return (
        0.55
        * eta_fc(fck)
        * (fck / gamma_c)
        * bw
        * z
        * (
            ((1 / tan(theta * pi / 180)) + (1 / tan(alpha * pi / 180)))
            / (1 + (1 / tan(theta * pi / 180)) ** 2)
        )
    )


def v_rd_max_approx2(
    fck: float,
    bw: float,
    theta: float,
    z: float,
    E_s: float,
    As: float,
    loads: dict,
    alpha: float = 90.0,
    gamma_c: float = 1.5,
) -> float:
    """The maximum allowed shear resistance, with level 2 approximation

    fib Model Code 2010, eq. (7.3-24), (7.3-40) and (7.3-41)

    Args:
        fck (float): Characteristic strength in MPa
        bw (float): Thickness of web in cross section
        theta (float): Inclitaniton of the compression stressfield in degrees
        z (float): The length to the areasenter of cross-section in mm
        E_s (float): The E_s-modulus to the materialb in MPa
        As (float): The cross-section area of reinforcement in mm^2
        loads (dictionary): The given loads in a dictionary:
            Med (float): The positive moment working on the material in Nmm
            Ved (float): The positive shear force working on the material in N
            Ned (float): The normal force working on the material in N with
            positive sign for tension and negative sign for compression
            delta_E (float): The eccentricity of the axial load due to
            imperfection in the construction with distance in mm as a positive
            value
        alpha (float): Inclination of the stirrups in degrees
        gamma_c (float): Concrete safety factor

    Returns:
        float: Maximum allowed shear resistance for approximation level 2"""

    epsilonx = epsilon_x(E_s, As, z, loads)
    epsilon_1 = epsilonx + (epsilonx + 0.002) * (
        (1 / tan(theta * pi / 180)) ** 2
    )
    k_epsilon = min(1 / (1.2 + 55 * epsilon_1), 0.65)

    return (
        k_epsilon
        * eta_fc(fck)
        * (fck / gamma_c)
        * bw
        * z
        * (
            ((1 / tan(theta * pi / 180)) + (1 / tan(alpha * pi / 180)))
            / (1 + (1 / tan(theta * pi / 180)) ** 2)
        )
    )


def v_rd_max_approx3(
    fck: float,
    bw: float,
    z: float,
    E_s: float,
    As: float,
    loads: dict,
    alpha: float = 90.0,
    gamma_c: float = 1.5,
) -> float:
    """The maximum allowed shear resistance, with level 3 approximation

    fib Model Code 2010, eq. (7.3-24), (7.3-40) and (7.3-41)

    Args:
        fck (float): Characteristic strength in MPa
        bw (float): Thickness of web in cross section
        z (float): The length to the areasenter of cross-section in mm
        E_s (float): The E_s-modulus to the materialb in MPa
        As (float): The cross-section area of reinforcement in mm^2
        loads (dictionary): The given loads in a dictionary:
            Med (float): The positive moment working on the material in Nmm
            Ved (float): The positive shear force working on the material in N
            Ned (float): The normal force working on the material in N with
            positive sign for tension and negative sign for compression
            delta_E (float): The eccentricity of the axial load due to
            imperfection in the construction with distance in mm as a positive
            value
        alpha (float): Inclination of the stirrups in degrees
        gamma_c (float): Concrete safety factor

    Returns:
        float: Maximum allowed shear resistance for approximation level 3"""

    epsilonx = epsilon_x(E_s, As, z, loads)
    theta_min = 20 + 10000 * epsilonx

    return v_rd_max_approx2(
        fck, bw, theta_min, z, E_s, As, loads, alpha, gamma_c
    )


def v_rd_ct(
    approx_lvl_h: int,
    f_ctd: float,
    i_c: float,
    s_c: float,
    b_w: float,
    sigma_cp: float,
    l_x: float,
    l_bd0: float,
    S_cy: float,
    b_wy: float,
    y: float,
    y_c: float,
    A_c: float,
    A_cy: float,
    y_pt: float,
    f_p_lx: float,
    f_p_lx_dx: float,
) -> float:
    """The shear resistance for a hollow core slab.

    fib Model Code 2010, eq. (7.3-44) and (7.3-45)

    Args:
        approx_lvl_h (int): approximationlevel for hollow core
        f_ctd (float): The design value of concrete axial tensile strength
        i_c (float): Second moment of area in mm^4
        s_c (float): First moment of area, above and about the
        centriodal axis in mm^3
        b_w (float): The width of the cross-section at the centroidal axis
        sigma_cp (float): The compressive stress at centroidal axis
        due to prestress
        l_x (float): The distance between edge and point of
        failure (Figure: 7.3-12) in mm
        l_bd0 (float): follows 7.13-5 in mm
        S_cy (float): The first moment of area above y in mm^3
        b_wy (float): The width at hight y in mm
        y (float): Hight at of the critical point at the line of failure in mm
        y_c (float): The hight of the concrete centroidal axis in mm
        A_c (float): The area of concrete cross-section in mm^2
        A_cy (float): The area of concrete cross-section above y in mm^2
        y_pt (float): The hight of centroidal axis of prestressed steel in mm
        f_p_lx (float): The prestressing force at the distance l_x in N
        f_p_lx_dx (float): The change of prestressing force at the distance l_x

    Return:
        The maximum allowed shear force in a hollow core. Regardless of the
        approximation level"""

    if approx_lvl_h == 1:
        return v_rd_ct_approx1(f_ctd, i_c, s_c, b_w, sigma_cp, l_x, l_bd0)
    if approx_lvl_h == 2:
        return v_rd_ct_approx2(
            f_ctd,
            i_c,
            l_x,
            l_bd0,
            S_cy,
            b_wy,
            y,
            y_c,
            A_c,
            A_cy,
            y_pt,
            f_p_lx,
            f_p_lx_dx,
        )
    raise ValueError("Invalid approx level")


def v_rd_ct_approx1(
    f_ctd: float,
    i_c: float,
    s_c: float,
    b_w: float,
    sigma_cp: float,
    l_x: float,
    l_bd0: float,
) -> float:
    """Calculating level 1 approximation for shear
    resistance in hollow core slabs.

    fib Model Code 2010, eq. (7.3-44)

    Args:
        f_ctd (float): The design value of concrete axial tensile strength
        i_c (float): The second moment of area
        s_c (float): The first moment of area, above and about the
        centriodal axis in mm^3
        b_w (float): The width of the cross-section at the centroidal axis
        sigma_cp (float): The compressive stress at centroidal
        axis due to prestress in Mpa
        l_x (float): Distance from the edge to point of
        failure (Figure: 7.3-12)
        l_bd0 (float): follows 7.13-5

    Return:
        Vrd Appoximation 1 for hollow slabs"""

    alpha_l = l_x / (1.2 * l_bd0)
    return (
        0.8
        * ((i_c * b_w) / s_c)
        * ((f_ctd**2) + alpha_l * sigma_cp * f_ctd) ** 0.5
    )


def v_rd_ct_approx2(
    f_ctd: float,
    i_c: float,
    l_x: float,
    l_bd0: float,
    S_cy: float,
    b_wy: float,
    y: float,
    y_c: float,
    A_c: float,
    A_cy: float,
    y_pt: float,
    f_p_lx: float,
    f_p_lx_dx: float,
) -> float:
    """Calculates the maximum shear force for level 2 approximation
       in hollow core slabs.

    fib Model Code 2010, eq. (7.3-45), (7.3-46) and (7.3-47)

       Args:
           f_ctd (float): Design value of concrete axial tensile strength in
           MPa
           i_c (float): The second moment of area in mm^4
           l_x (float): Distance from the edge to point of
           failure (Figure: 7.3-12)
           l_bd0 (float): follows 7.13-5
           S_cy (float): The first moment of area above y in mm^3
           b_wy (float): The width at hight y in mm
           y (float): The highh of the critical point at the line of failure
           in mm
           y_c (float): The hight of the concrete centroidal axis in mm
           A_c (float): The area of concrete cross-section in mm^2
           A_cy (float): The area of concrete cross-section above y in mm^2
           y_pt (float): The hight of centroidal axis of prestressed steel in
           mm
           f_p_lx (float): The prestressing force at the distance l_x in N
           f_p_lx (float): The derivative of prestressing force at the
           distance l_x with respect to dx

       sigma_cpy: The compressiv stress in the concrete at hight y and l_x
       tau_cpy: The shear stress due to prestress at hight y and l_x

       Return:
           The maximum shear force for level 2 approximation"""

    alpha_l = l_x / (1.2 * l_bd0)
    sigma_cpy = ((1 / A_c) * ((y_c - y) / i_c)) * f_p_lx
    tau_cpy = (
        (1 / b_wy) * ((A_cy / A_c) - (S_cy * (y_c - y_pt)) / i_c) * f_p_lx_dx
    )
    return (i_c * b_wy / S_cy) * (
        ((f_ctd**2) + alpha_l * sigma_cpy * f_ctd) ** 0.5 - tau_cpy
    )<|MERGE_RESOLUTION|>--- conflicted
+++ resolved
@@ -236,10 +236,6 @@
             value
         alpha (float): Inclination of the stirrups in degrees
         gamma_c (float): Concrete safety factor
-<<<<<<< HEAD
-=======
-
->>>>>>> c58a6ca7
 
     Returns:
         float: The design shear resistance attributed to the concrete
