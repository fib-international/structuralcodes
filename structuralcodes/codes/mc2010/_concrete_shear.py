--- conflicted
+++ resolved
@@ -824,13 +824,9 @@
     return ok
 
 
-<<<<<<< HEAD
 def v_rdc_pnching_approx_1():
     """Punching resistance from the concrete"""
     r_s= 0.22*lx
     psi = 1.5*r_s*f_yd/(d*e_s)
     k_dg = max(32/(16+d_g),0.75)
-    k_psi = min(1/(1.5+0.9*k_dg*psi*d))
-=======
-print(v_rd_max(3, 30, 50, 20, 200, 210000, 1000, 50e6, 10e3, 10e3, 50, 20, 1.5))
->>>>>>> 1216d88c
+    k_psi = min(1/(1.5+0.9*k_dg*psi*d))