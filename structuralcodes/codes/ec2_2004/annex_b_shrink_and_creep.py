--- conflicted
+++ resolved
@@ -194,15 +194,10 @@
         ValueError: Checks if the cement class equals R, N or S.
     """
     _cement_class = cement_class.upper().strip()
-<<<<<<< HEAD
     t_drying = np.atleast_1d(t - t_S)
     t_drying[t_drying < 0.0] = 0.0
-    beta_ds = t_drying / (t_drying + 0.04 * h_0 ** (1 / 3))  # (3.10)
+    beta_ds = t_drying / (t_drying + 0.04 * h_0 ** (3 / 2))  # (3.10)
     beta_as = 1 - np.exp(-0.2 * t**0.5)  # (3.13)
-=======
-    beta_ds = (t - t_S) / (t - t_S + 0.04 * h_0 ** (3 / 2))  # (3.10)
-    beta_as = 1 - math.exp(-0.2 * t**0.5)  # (3.13)
->>>>>>> e62f1f4a
 
     # k_h is defined in Table 3.3 under (3.9)
     if h_0 >= 500:
