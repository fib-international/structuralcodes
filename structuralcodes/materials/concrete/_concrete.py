--- conflicted
+++ resolved
@@ -47,25 +47,21 @@
     @abc.abstractmethod
     def _reset_attributes(self):
         """Each concrete should define its own _reset_attributes method
-<<<<<<< HEAD
-        This is because fck setting, reset the object arguments"""
+        This is because fck setting, reset the object arguments.
+        """
 
     @property
     def stress_strain(self) -> ConstitutiveLaw:
-        """Returns the constitutive law object"""
+        """Returns the constitutive law object."""
         return self._stress_strain
 
     @stress_strain.setter
     def stress_strain(self, stress_strain: ConstitutiveLaw) -> None:
-        """Setter for constitutive law"""
+        """Setter for constitutive law."""
         if 'concrete' in stress_strain.__materials__:
             self._stress_strain = stress_strain
         else:
             raise ValueError(
                 'The constitutive law selected is not suitable '
                 'for being used with a concrete material.'
-            )
-=======
-        This is because fck setting, reset the object arguments.
-        """
->>>>>>> 0cb077df
+            )