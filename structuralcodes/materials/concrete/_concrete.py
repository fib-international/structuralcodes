--- conflicted
+++ resolved
@@ -32,13 +32,10 @@
                 'Existing concrete feature not implemented yet'
             )
         self._existing = existing
-<<<<<<< HEAD
-        self._gamma_c = gamma_c
-=======
         self._constitutive_law = ParabolaRectangle(
             self._fck, name=name + '_ConstLaw'
         )
->>>>>>> 820c346a
+        self._gamma_c = gamma_c
 
     @property
     def fck(self) -> float:
@@ -58,13 +55,6 @@
         """
 
     @property
-<<<<<<< HEAD
-    @abc.abstractmethod
-    def gamma_c(self) -> float:
-        """Each concrete should implement its own getter for the partial factor
-        in order to interact with the globally set national annex.
-        """
-=======
     def constitutive_law(self) -> ConstitutiveLaw:
         """Returns the constitutive law object."""
         return self._constitutive_law
@@ -79,4 +69,10 @@
                 'The constitutive law selected is not suitable '
                 'for being used with a concrete material.'
             )
->>>>>>> 820c346a
+
+    @property
+    @abc.abstractmethod
+    def gamma_c(self) -> float:
+        """Each concrete should implement its own getter for the partial factor
+        in order to interact with the globally set national annex.
+        """