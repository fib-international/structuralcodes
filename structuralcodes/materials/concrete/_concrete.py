"""Core implementation of the concrete material."""

import abc
import typing as t
<<<<<<< HEAD
from structuralcodes.core.base import Material, ConstitutiveLaw
from structuralcodes.materials.constitutive_laws import ParabolaRectangle
=======

from structuralcodes.core.base import Material
>>>>>>> 2ebcae2d


class Concrete(Material):
    """The abstract concrete material."""

    _fck: float
    _existing: bool

    def __init__(
        self,
        fck: float,
        name: t.Optional[str] = None,
        density: float = 2400,
        existing: t.Optional[bool] = False,
    ) -> None:
        """Initializes an abstract concrete material."""
        name = name if name is not None else 'Concrete'
        super().__init__(density=density, name=name)

        self._fck = abs(fck)
        if existing:
            raise NotImplementedError(
                'Existing concrete feature not implemented yet'
            )
        self._existing = existing
        self._constitutive_law = ParabolaRectangle(
            self._fck, name=name + '_ConstLaw'
        )

    @property
    def fck(self) -> float:
        """Returns fck in MPa."""
        return self._fck

    @fck.setter
    def fck(self, fck: float) -> None:
        """Setter for fck (in MPa)."""
        self._fck = abs(fck)
        self._reset_attributes()

    @abc.abstractmethod
    def _reset_attributes(self):
        """Each concrete should define its own _reset_attributes method
        This is because fck setting, reset the object arguments.
        """

    @property
    def constitutive_law(self) -> ConstitutiveLaw:
        """Returns the constitutive law object."""
        return self._constitutive_law

    @constitutive_law.setter
    def constitutive_law(self, constitutive_law: ConstitutiveLaw) -> None:
        """Setter for constitutive law."""
        if 'concrete' in constitutive_law.__materials__:
            self._constitutive_law = constitutive_law
        else:
            raise ValueError(
                'The constitutive law selected is not suitable '
                'for being used with a concrete material.'
            )<|MERGE_RESOLUTION|>--- conflicted
+++ resolved
@@ -2,13 +2,9 @@
 
 import abc
 import typing as t
-<<<<<<< HEAD
-from structuralcodes.core.base import Material, ConstitutiveLaw
+
+from structuralcodes.core.base import ConstitutiveLaw, Material
 from structuralcodes.materials.constitutive_laws import ParabolaRectangle
-=======
-
-from structuralcodes.core.base import Material
->>>>>>> 2ebcae2d
 
 
 class Concrete(Material):
