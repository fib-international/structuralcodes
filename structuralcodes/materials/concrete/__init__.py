"""Concrete material."""

import typing as t

from structuralcodes.codes import _use_design_code

from ._concrete import Concrete
<<<<<<< HEAD
from ._concreteEC2_2004 import ConcreteEC2_2004
=======
from ._concreteEC2_2023 import ConcreteEC2_2023
>>>>>>> 90dd9412
from ._concreteMC2010 import ConcreteMC2010

__all__ = [
    'create_concrete',
    'Concrete',
    'ConcreteMC2010',
<<<<<<< HEAD
    'ConcreteEC2_2004',
=======
    'ConcreteEC2_2023',
>>>>>>> 90dd9412
]


CONCRETES: t.Dict[str, Concrete] = {
    'fib Model Code 2010': ConcreteMC2010,
    'EUROCODE 2 1992-1-1': ConcreteEC2_2004,
}


def create_concrete(
    fck: float,
    name: t.Optional[str] = None,
    density: float = 2400.0,
    existing: bool = False,
    design_code: t.Optional[str] = None,
) -> t.Optional[Concrete]:
    """A factory function to create the correct type of concrete based on the
    desired design code.

    Args:
        fck (float): Characteristic strength of concrete in MPa.
            (if existing it is intended as the mean strength)

    Keyword Args:
        density (float): Density of Concrete in kg/m3 (default: 2400)
        existing (bool): Boolean indicating if the concrete is of an
            existing structure (default: False)
        design_code (str): Optional string (default: None) indicating the
            desired standard. If None (default) the globally used design
            standard will be adopted. Otherwise the design standard specified
            will be used for the instance of the material.
            Currently available codes: 'mc2010'

    Raises:
        ValueError: if the design code is not valid or does not cover
            concrete as a material.
    """
    # Get the code from the global variable
    _code = _use_design_code(design_code)

    # Check if the code is a proper concrete code
    code = None
    if _code is not None and 'concrete' in _code.__materials__:
        code = _code
    if code is None:
        raise ValueError(
            'The design code is not set, either use '
            'structuralcodes.code.set_designcode, or provide a valid '
            'string in the function.'
        )

    # Create the proper concrete object
    current_concrete = CONCRETES.get(code.__title__, None)
    if current_concrete is not None:
        return current_concrete(
            fck=fck, name=name, density=density, existing=existing
        )
    return None<|MERGE_RESOLUTION|>--- conflicted
+++ resolved
@@ -5,28 +5,22 @@
 from structuralcodes.codes import _use_design_code
 
 from ._concrete import Concrete
-<<<<<<< HEAD
 from ._concreteEC2_2004 import ConcreteEC2_2004
-=======
 from ._concreteEC2_2023 import ConcreteEC2_2023
->>>>>>> 90dd9412
 from ._concreteMC2010 import ConcreteMC2010
 
 __all__ = [
     'create_concrete',
     'Concrete',
     'ConcreteMC2010',
-<<<<<<< HEAD
+    'ConcreteEC2_2023',
     'ConcreteEC2_2004',
-=======
-    'ConcreteEC2_2023',
->>>>>>> 90dd9412
 ]
-
 
 CONCRETES: t.Dict[str, Concrete] = {
     'fib Model Code 2010': ConcreteMC2010,
-    'EUROCODE 2 1992-1-1': ConcreteEC2_2004,
+    'EUROCODE 2 1992-1-1:2004': ConcreteEC2_2004,
+    'EUROCODE 2 1992-1-1:2023': ConcreteEC2_2023,
 }
 
 
