--- conflicted
+++ resolved
@@ -69,19 +69,9 @@
         )
 
     # Create the proper concrete object
-<<<<<<< HEAD
-    if code.__title__ == 'fib Model Code 2010':
-        return ConcreteMC2010(
-            fck=fck,
-            name=name,
-            density=density,
-            gamma_c=gamma_c,
-            existing=existing,
-=======
     current_concrete = CONCRETES.get(code.__title__, None)
     if current_concrete is not None:
         return current_concrete(
             fck=fck, name=name, density=density, existing=existing
->>>>>>> 820c346a
         )
     return None