--- conflicted
+++ resolved
@@ -1,13 +1,5 @@
 """Main entry point for materials."""
 
-from . import concrete
-from . import constitutive_laws
+from . import concrete, constitutive_laws
 
-<<<<<<< HEAD
-
-__all__ = ['concrete', 'constitutive_laws']
-=======
-__all__ = [
-    'concrete',
-]
->>>>>>> 2ebcae2d
+__all__ = ['concrete', 'constitutive_laws']