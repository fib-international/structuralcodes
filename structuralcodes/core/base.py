--- conflicted
+++ resolved
@@ -49,8 +49,7 @@
 
     @property
     def density(self):
-<<<<<<< HEAD
-        """Returns the density of the material in kg/m3"""
+        """Returns the density of the material in kg/m3."""
         return self._density
 
 
@@ -165,8 +164,4 @@
 
         Return:
         moment_curvature_result (MomentCurvatureResults)
-        """
-=======
-        """Returns the density of the material in kg/m3."""
-        return self._density
->>>>>>> 0cb077df
+        """