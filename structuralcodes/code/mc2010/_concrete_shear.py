--- conflicted
+++ resolved
@@ -18,11 +18,7 @@
     Returns:
         float: The maximum allowed shear resisThe design shear resistance providance regarled by ss of
         approximatirrups"""
-<<<<<<< HEAD
-    return (1 / (2 * E * As)) * ((Med / z) + Ved + Ned * ((1 / 2) + (deltaE / z)))
-=======
     return (1 / (2 * E * As))*((Med / z) + Ved + Ned * ((1 / 2) + (deltaE / z)))
->>>>>>> cb0e9e84
 
 
 def vrd(
