--- conflicted
+++ resolved
@@ -1,11 +1,9 @@
 """A collection of shear formulas for concrete"""
 
 
-<<<<<<< HEAD
-def vrd(fck: float, z: float, bw: float, gamma_c: float) -> float:
-=======
+
+
 def vrd(vrdc: float, vrds: float) -> float:
->>>>>>> 9fbbc1f2
     """Compute the shear resistance of a web or slab.
 
     fib Model Code 2010, Eq. (7.3-11)
@@ -22,13 +20,8 @@
     #abs(vrdc) + abs(vrds)
 
 
-<<<<<<< HEAD
-def vrdc(fck: float, z: float, bw: float, gamma_c: float = 1.5) -> float:
-=======
 def vrdc(fck: float, z: float, bw: float, gamma_c: float = 1.5,) -> float:
->>>>>>> 9fbbc1f2
-    """The design shear resistance of a web or a slab without
-    shear reinforcement.
+    """The design shear resistance of a web or a slab without shear reinforcement.
 
     fib Model Code 2010, Eq. (7.3-17)
 
@@ -48,26 +41,5 @@
         fsqr = fck**0.5
 
     return (kv*fsqr*z*bw)/gamma_c
-
-<<<<<<< HEAD
-    def vrds(asw: float, sw: float, z: float, fywd: float, theta: float , alpha: float) -> float:
-
-    """The design shear resistance of a web or a slab without
-    shear reinforcement.
-
-    fib Model Code 2010, Eq. (7.3-17)
-
-    Args:
-        vck (float): The characteristic compressive strength in MPa.
-        z (float): the effective shear depth.
-        gamma_c: Material factor.
-        bw: 
-
-    Returns:
-        float: Design shear resistance without shear reinforcement
-    """
-
-    return (asw/sw) * z * fywd * (math.cotang(theta) + math.cotang(alpha)) * math.sin(alpha)
-=======
-"test"
->>>>>>> 9fbbc1f2
+""he""
+    