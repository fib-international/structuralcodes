--- conflicted
+++ resolved
@@ -41,7 +41,5 @@
         fsqr = fck**0.5
 
     return (kv*fsqr*z*bw)/gamma_c
-<<<<<<< HEAD
-=======
-    
->>>>>>> 3ddec9e9
+
+"test"