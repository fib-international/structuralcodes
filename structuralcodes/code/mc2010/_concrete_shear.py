"""A collection of shear formulas for concrete"""
import typing as t
import math


def epsilonx(
    E: float, As: float, Med: float, Ved: float, Ned: float, z: float, deltaE
) -> float:
    """The maximum allowed shear resistance

    fib Model Code 2010, eq. (7.3-26) and (7.3-24)

    Args:
        fck (float): The characteristic compressive strength in MPa.
        bw (float): The width.
        theta (float): The incline of the reinforment relative to the beam axis

    Returns:
        float: The maximum allowed shear resisThe design shear resistance providance regarled by ss of
        approximatirrups"""
    return (1 / 2 * E * As) * (Med / z) + Ved + Ned * ((1 / 2) + (deltaE / z))


def vrd(
    fck: float,
    z: float,
    bw: float,
    gamma_c: float,
    asw: float,
    sw: float,
    fywd: float,
    theta: float,
    dg: float,
    Approx_lvl: float,
    alfa: float,
    ved: float,
    E: float,
    As: float,
    Med: float,
    Ved: float,
    Ned: float,
    deltaE: float
) -> float:
    """Compute the shear resistance of a web or slab.

    fib Model Code 2010, Eq. (7.3-11)

    Args:
        vrdc (float): Design shear resistance of concrete.
        vrds (float): Design shear resistance of shear reinforcement.

    Returns:
        float: Design shear resistance
    """

    return abs(
        vrdc(fck, z, bw, dg, Approx_lvl,
            epsilonx(E, As, Med, Ved, Ned, z, deltaE), alfa, ved, gamma_c)
    ) + abs(vrds(asw, sw, z, bw, fywd, theta))


# def vrdc(
#     fck: float,
#     z: float,
#     bw: float,
#     dg: float,
#     Approx_lvl: int,
#     alfa: float,
#     ved: float,
#     gamma_c: float = 1.5,
# ) -> float:
#     """The design shear resistance of a web or a slab without
#     shear reinforcement.

#     fib Model Code 2010, Eq. (7.3-17)

#     Args:
#         vck (float): The characteristic compressive strength in MPa.
#         z (float): the effective shear depth.
#         gamma_c: Material factor.
#         bw:

#     Returns:
#         float: Design shear resistance without shear reinforcement
#     """
#     fsqr = min(fck**0.5, 8)

#     if Approx_lvl == 1:
#         kv = 180 / (1000 + 1.25 * z)
#         return (kv * fsqr * z * bw) / gamma_c

#     elif Approx_lvl == 2:
#         kdg = max(32 / (16 + dg), 0.75)
#         kv = (0.4 / (1 + 1500 * epsilonx(E, As, Med, Ved, Ned, z, deltaE))) * (1300 / (1000 + kdg * z))
#         return (kv * fsqr * z * bw) / gamma_c
#     elif Approx_lvl == 3:
#         theta_min = 20 + 10000 * epsilonx(E, As, Med, Ved, Ned, z, deltaE)
#         kv = max((0.4 / (1 + 1500 * epsilonx(E, As, Med, Ved, Ned, z, deltaE))) * (1 - ved
#                 / (
#                     vrdmax(
#                         fck,
#                         bw,
#                         Approx_lvl,
#                         theta_min,
#                         z,
#                         epsilonx(E, As, Med, Ved, Ned, z, deltaE),
#                         alfa,
#                         gamma_c,
#                     )
#                 ),
#                 0,
#             )
#         )


def vrdc_approx1(
    fck: float,
    z: float,
    bw: float,
    gamma_c: float = 1.5,
) -> float:
    """The design shear resistance of a web or a slab without
    shear reinforcement.

    fib Model Code 2010, Eq. (7.3-17)

    Args:
        vck (float): The characteristic compressive strength in MPa.
        z (float): the effective shear depth.
        gamma_c: Material factor.
        bw:

    Returns:
        float: Design shear resistance without shear reinforcement
    """
    fsqr = min(fck**0.5, 8)
    kv = 180 / (1000 + 1.25 * z)
    return (kv * fsqr * z * bw) / gamma_c


def vrdc_approx2(
    fck: float,
    z: float,
    bw: float,
    dg: float,
    E: float,
    As: float,
    Med: float,
    Ved: float,
    Ned: float,
    deltaE: float,
    gamma_c: float = 1.5

) -> float:
    """The design shear resistance of a web or a slab without
    shear reinforcement.

    fib Model Code 2010, Eq. (7.3-17)

    Args:
        vck (float): The characteristic compressive strength in MPa.
        z (float): the effective shear depth.
        gamma_c: Material factor.
        bw:

    Returns:
        float: Design shear resistance without shear reinforcement
    """
    fsqr = min(fck**0.5, 8)

    kdg = max(32 / (16 + dg), 0.75)
    kv = (0.4 / (1 + 1500 * epsilonx(E, As, Med, Ved, Ned, z, deltaE))) * (
        1300 / (1000 + kdg * z))
    return (kv * fsqr * z * bw) / gamma_c


def vrdc_approx3(
    fck: float,
    z: float,
    bw: float,
    E: float,
    As: float,
    Med: float,
    Ved: float,
    Ned: float,
    deltaE: float,
    alfa: float,
    gamma_c: float = 1.5

) -> float:
    """The design shear resistance of a web or a slab without
    shear reinforcement.

    fib Model Code 2010, Eq. (7.3-17)

    Args:
        vck (float): The characteristic compressive strength in MPa.
        z (float): the effective shear depth.
        gamma_c: Material factor.
        bw:

    Returns:
        float: Design shear resistance without shear reinforcement
    """
    fsqr = min(fck**0.5, 8)
    theta_min = 20 + 10000 * epsilonx(E, As, Med, Ved, Ned, z, deltaE)
    kv = max((0.4 / (1 + 1500 * epsilonx(E, As, Med, Ved, Ned, z, deltaE))) * (1 - Ved
                / (
                    vrdmax(
                        fck,
                        bw,
                        theta_min,
                        z,
                        E,
                        As,
                        Med,
                        Ved,
                        Ned,
                        deltaE,
                        alfa,
                        gamma_c,
                    )
                ),
                0,
            )
        )
    return (kv * fsqr * z * bw) / gamma_c


def vrds(
    asw: float,
    sw: float,
    z: float,
    fywd: float,
    theta: float,
    alpha: t.optional[float] = math.pi/2,
) -> float:
    """fib Model Code 2010, Eq. (7.3-29)
    Args:
        asw (float):
        sw (float):
        gamma_c:
        bw:

    Returns:
        float:
    ion level."""
    return (
        (asw / sw)
        * z
        * fywd
        * ((1 / math.tan(theta)) + (1 / math.tan(alpha)))
        * math.sin(alpha)
    )


def vrdmax(
    fck: float,
    bw: float,
    Approx_lvl: int,
    theta: float,
    z: float,
    E: float,
    As: float,
    Med: float,
    Ved: float,
    Ned: float,
    deltaE: float,
    alfa: float = 0,
    gamma_c: float = 1.5,
) -> float:
    """The maximum allowed shear resistance, when there is shear reinforcment

    fib Model Code 2010, eq. (7.3-26) and (7.3-24)

    Args:
        fck (float): The characteristic compressive strength in MPa.
        bw (float): The width.
        theta (float): The incline of the reinforment relative to the beam axis

    Returns:
        float: The maximum allowed shear resistance regardless of
        approximation level"""
    nfc = min((30 / fck) ** (1 / 3), 1)
<<<<<<< HEAD

=======
>>>>>>> c1ef75c9
    if Approx_lvl == 1:
        return (
            0.55
            * nfc
            * (fck / gamma_c)
            * bw
            * z
            * (
                ((1 / math.tan(theta)) + (1 / math.tan(alfa)))
                / (1 + (1 / math.tan(theta)) ** 2)
            )
        )

    elif Approx_lvl == 2:
        epsilon_1 = epsilonx(E, As, Med, Ved, Ned, z, deltaE) + (epsilonx(E, As, Med, Ved, Ned, z, deltaE) + 0.002) * (
            (1 / math.tan(theta)) ** 2
        )
        k_epsilon = 1 / (1.2 + 55 * epsilon_1)
        if k_epsilon > 0.65:
            k_epsilon = 0.65

        return (
            k_epsilon
            * nfc
            * (fck / gamma_c)
            * bw
            * z
            * (
                ((1 / math.tan(theta)) + (1 / math.tan(alfa)))
                / (1 + (1 / math.tan(theta)) ** 2)
            )
        )

    elif Approx_lvl == 3:
        epsilon_1 = epsilonx(E, As, Med, Ved, Ned, z, deltaE) + (epsilonx(E, As, Med, Ved, Ned, z, deltaE) + 0.002) * (
            (1 / math.tan(theta)) ** 2
        )
        k_epsilon = 1 / (1.2 + 55 * epsilon_1)
        if k_epsilon > 0.65:
            k_epsilon = 0.65

        theta_min = 20 + 10000 * epsilonx
        return (
            k_epsilon
            * nfc
            * (fck / gamma_c)
            * bw
            * z
            * (
                ((1 / math.tan(theta_min)) + (1 / math.tan(alfa)))
                / (1 + (1 / math.tan(theta_min)) ** 2)
            )
        )


def vrdmax_approx1(
    fck: float,
    bw: float,
    theta: float,
    z: float,
    alfa: float = 0,
    gamma_c: float = 1.5,
) -> float:
    """The maximum allowed shear resistance, when there is shear reinforcment

    fib Model Code 2010, eq. (7.3-26) and (7.3-24)

    Args:
        fck (float): The characteristic compressive strength in MPa.
        bw (float): The width.
        theta (float): The incline of the reinforment relative to the beam axis

    Returns:
        float: The maximum allowed shear resistance regardless of
        approximation level"""
    nfc = min((30 / fck) ** (1 / 3), 1)

    return (
            0.55
            * nfc
            * (fck / gamma_c)
            * bw
            * z
            * (
                ((1 / math.tan(theta)) + (1 / math.tan(alfa)))
                / (1 + (1 / math.tan(theta)) ** 2)
            ))


def vrdmax_approx2(
    fck: float,
    bw: float,
    Approx_lvl: int,
    theta: float,
    z: float,
    E: float,
    As: float,
    Med: float,
    Ved: float,
    Ned: float,
    deltaE: float,
    alfa: float = 0,
    gamma_c: float = 1.5,
) -> float:
    """The maximum allowed shear resistance, when there is shear reinforcment

    fib Model Code 2010, eq. (7.3-26) and (7.3-24)

    Args:
        fck (float): The characteristic compressive strength in MPa.
        bw (float): The width.
        theta (float): The incline of the reinforment relative to the beam axis

    Returns:
        float: The maximum allowed shear resistance regardless of
        approximation level"""
    nfc = min((30 / fck) ** (1 / 3), 1)

    epsilon_1 = epsilonx(E, As, Med, Ved, Ned, z, deltaE) + (epsilonx(E, As, Med, Ved, Ned, z, deltaE) + 0.002) * (
            (1 / math.tan(theta)) ** 2)
    k_epsilon = 1 / (1.2 + 55 * epsilon_1)
    if k_epsilon > 0.65:
        k_epsilon = min(0.65)

        return (
            k_epsilon
            * nfc
            * (fck / gamma_c)
            * bw
            * z
            * (
                ((1 / math.tan(theta)) + (1 / math.tan(alfa)))
                / (1 + (1 / math.tan(theta)) ** 2)
            )
        )

<|MERGE_RESOLUTION|>--- conflicted
+++ resolved
@@ -282,10 +282,6 @@
         float: The maximum allowed shear resistance regardless of
         approximation level"""
     nfc = min((30 / fck) ** (1 / 3), 1)
-<<<<<<< HEAD
-
-=======
->>>>>>> c1ef75c9
     if Approx_lvl == 1:
         return (
             0.55
