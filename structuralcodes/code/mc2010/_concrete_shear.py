--- conflicted
+++ resolved
@@ -42,8 +42,8 @@
 
     return (kv*fsqr*z*bw)/gamma_c
 
-<<<<<<< HEAD
-
+def vrds(asw: float, sw: float, z: float, fywd: float, theta: float, alpha: t.optional[float] = 0.0) -> float:
+    ""
 def vrdmax(fck: float, bw: float, Approx_lvl: float ,theta: float, z: float, alfa: float=0, gamma_c: float = 1.5) -> float:
     """The maximum allowed shear resistance 
     
@@ -55,18 +55,8 @@
         theta (float): The incline of the reinforment relative to the beam axis
         
     Returns:
-        float: The maximum allowed shear resistance regarless of 
-        approximation level."""
-        
-    if Approx_lvl==1:
-        if alfa ==0:
-            nfc=(30/fck)**(1/3)
-            if nfc > 1:
-                nfc=1
-            return 0.55*nfc*(fck/gamma_c)*bw*z*math.sin(theta)*math.cos(theta)
-=======
-def vrds(asw: float, sw: float, z: float, fywd: float, theta: float, alpha: t.optional[float] = 0.0) -> float:
-    """The design shear resistance provided by stirrups
+        float: The maximum allowed shear resisThe design shear resistance providance regarled by ss of 
+        approximatirrups
 
     fib Model Code 2010, Eq. (7.3-29)
 
@@ -78,10 +68,17 @@
 
     Returns:
         float:
-    """
+    ""ion level."""
 
     if alpha == 0.0:
         return (asw/sw)*z*fywd*math.cot(theta)
     else:
         return (asw/sw)*z*fywd*(cot(theta) + cot(alpha)) * sin(alpha)
->>>>>>> d1a65faf
+        
+
+    if Approx_lvl==1:
+        if alfa ==0:
+            nfc=(30/fck)**(1/3)
+            if nfc > 1:
+                nfc=1
+            return 0.55*nfc*(fck/gamma_c)*bw*z*math.sin(theta)*math.cos(theta)