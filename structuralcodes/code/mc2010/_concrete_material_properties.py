--- conflicted
+++ resolved
@@ -80,13 +80,5 @@
     Returns:
         float: The tensile fracture energy in N/m.
     """
-<<<<<<< HEAD
     return 73 * fcm(fck) ** 0.18
-<<<<<<< HEAD
-h = "hey"
-=======
-fff
->>>>>>> 373ebd3d53116caf561fcf4eb9b620f3e1a1067b
-=======
-    return 73 * fcm(fck) ** 0.18
->>>>>>> 58d7947d
+fff