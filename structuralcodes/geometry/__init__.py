--- conflicted
+++ resolved
@@ -14,11 +14,7 @@
     add_reinforcement_circle,
     add_reinforcement_line,
 )
-<<<<<<< HEAD
-from ._shell_geometry import ShellGeometry
-=======
 from ._shell_geometry import ShellGeometry, ShellReinforcement
->>>>>>> 30ac32d3
 from ._steel_sections import HE, IPE, IPN, UB, UBP, UC, UPN
 
 __all__ = [
@@ -40,8 +36,5 @@
     'add_reinforcement_circle',
     'RectangularGeometry',
     'ShellGeometry',
-<<<<<<< HEAD
-=======
     'ShellReinforcement',
->>>>>>> 30ac32d3
 ]