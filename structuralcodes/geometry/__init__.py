"""Main entry point for geometry."""

from . import profiles
from ._circular import CircularGeometry
from ._geometry import (
    CompoundGeometry,
    Geometry,
    PointGeometry,
    SurfaceGeometry,
    create_line_point_angle,
)
from ._rectangular import RectangularGeometry
from ._reinforcement import (
    add_reinforcement,
    add_reinforcement_circle,
    add_reinforcement_line,
)
<<<<<<< HEAD
from ._shell_geometry import ShellGeometry, ShellReinforcement
from ._steel_sections import HE, IPE, IPN, UB, UBP, UC, UPN
=======
>>>>>>> 87ae212c

__all__ = [
    'Geometry',
    'PointGeometry',
    'SurfaceGeometry',
    'CompoundGeometry',
    'create_line_point_angle',
    'profiles',
    'add_reinforcement',
    'add_reinforcement_line',
    'CircularGeometry',
    'add_reinforcement_circle',
    'RectangularGeometry',
    'ShellGeometry',
    'ShellReinforcement',
]<|MERGE_RESOLUTION|>--- conflicted
+++ resolved
@@ -15,11 +15,7 @@
     add_reinforcement_circle,
     add_reinforcement_line,
 )
-<<<<<<< HEAD
 from ._shell_geometry import ShellGeometry, ShellReinforcement
-from ._steel_sections import HE, IPE, IPN, UB, UBP, UC, UPN
-=======
->>>>>>> 87ae212c
 
 __all__ = [
     'Geometry',
