"""Generic class section implemenetation."""

from __future__ import annotations

import math
import typing as t
import warnings
from math import cos, sin

import numpy as np
from numpy.typing import ArrayLike
from shapely import MultiPolygon
from shapely.ops import unary_union

import structuralcodes.core._section_results as s_res
from structuralcodes.core.base import Section, SectionCalculator
from structuralcodes.geometry import (
    CompoundGeometry,
    PointGeometry,
    SurfaceGeometry,
)
from structuralcodes.materials.constitutive_laws import Elastic

from .section_integrators import integrator_factory


class GenericSection(Section):
    """This is the implementation of the generic class section.

    The section is a 2D geometry where Y axis is horizontal while
    Z axis is vertical.
    The moments and curvatures around Y and Z axes are assumed
    positive according to RHR.

    Attributes:
        geometry: (SurfaceGeometry or CompoundGeometry)
            the geometry of the section
        name: (str) the name of the section
        section_calculator: (GenericSectionCalculator)
            the object responsible for performing different
            calculations on the section (e.g. bending strength,
            moment curvature, etc.)
        gross_properties: (GrossProperties)
            the results of gross properties computation
    """

    def __init__(
        self,
        geometry: t.Union[SurfaceGeometry, CompoundGeometry],
        name: t.Optional[str] = None,
        integrator: t.Literal['marin', 'fiber'] = 'marin',
        **kwargs,
    ) -> None:
        if name is None:
            name = 'GenericSection'
        super().__init__(name)
        # Since only CompoundGeometry has the attribute geometries,
        # if a SurfaceGeometry is input, we create a CompoundGeometry
        # with only that geometry contained. After that all algorithms
        # work as usal.
        if isinstance(geometry, SurfaceGeometry):
            geometry = CompoundGeometry([geometry])
        self.geometry = geometry
        self.section_calculator = GenericSectionCalculator(
            sec=self, integrator=integrator, **kwargs
        )
        self._gross_properties = None

    @property
    def gross_properties(self) -> s_res.GrossProperties:
        """Return the gross properties of the section."""
        if self._gross_properties is None:
            self._gross_properties = (
                self.section_calculator._calculate_gross_section_properties()
            )
        return self._gross_properties


class GenericSectionCalculator(SectionCalculator):
    """Calculator class implementing analysis algortims for
    Code checks.
    """

    def __init__(
        self, sec: GenericSection, integrator: str = 'Marin', **kwargs
    ) -> None:
        """Initialize the GenericSectionCalculator.

        Args:
            section (SectionCalculator): the section object.
            integrator (str): the integrator to be used for computations
                            (default = 'marin')

        Note:
            when using 'fiber' integrator the kwarg 'mesh_size' can be used
            to specify a dimensionless number (between 0 and 1) specifying
            the size of the resulting mesh.
        """
        super().__init__(section=sec)
        # Select the integrator if specified
        self.integrator = integrator_factory(integrator)()
        # Mesh size used for Fibre integrator
        self.mesh_size = kwargs.get('mesh_size', 0.01)
        # triangulated_data used for Fibre integrator
        self.triangulated_data = None
        # Maximum and minimum axial load
        self._n_max = None
        self._n_min = None

    def _calculate_gross_section_properties(self) -> s_res.GrossProperties:
        """Calculates the gross section properties of the GenericSection.

        This function is private and called when the section is created
        It stores the result into the result object.

        Returns:
        gross_section_properties (GrossSection)
        """
        # It will use the algorithms for generic sections
        gp = s_res.GrossProperties()

        # Computation of perimeter using shapely
        polygon = unary_union(
            [geo.polygon for geo in self.section.geometry.geometries]
        )
        if isinstance(polygon, MultiPolygon):
            gp.perimeter = 0.0
            warnings.warn(
                'Perimiter computation for a multi polygon is not defined.'
            )

        gp.perimeter = polygon.exterior.length

        # Computation of area: this is taken directly from shapely
        gp.area = self.section.geometry.area
        # Computation of surface area, reinforcement area, EA (axial rigidity)
        # and mass: Morten -> problem with units! how do we deal with it?
        for geo in self.section.geometry.geometries:
            gp.ea += geo.area * geo.material.get_tangent(eps=0)[0]
            if geo.density is not None:
                # this assumes area in mm2 and density in kg/m3
                gp.mass += geo.area * geo.density * 1e-9

        for geo in self.section.geometry.point_geometries:
            gp.ea += geo.area * geo.material.get_tangent(eps=0)[0]
            gp.area_reinforcement += geo.area
            if geo.density is not None:
                # this assumes area in mm2 and density in kg/m3
                gp.mass += geo.area * geo.density * 1e-9

        # Computation of area moments
        #
        # Implementation idea:
        # Using integrator: we need to compute the following integrals:
        # E Sy = integr(E*z*dA)
        # E Sz = integr(E*y*dA)
        # E Iyy = integr(E*z*z*dA)
        # E Izz = integr(E*y*y*dA)
        # E Iyz = integr(E*y*z*dA)
        #
        # The first can be imagined as computing axial force
        # by integration of a E*z stress;
        # since eps = eps_a + ky * z - kz * y
        # E*z is the stress corresponding to an elastic material
        # with stiffness E and strain equal to z (i.e. eps_a and kz = 0,
        # ky = 1 )
        #
        # With the same idea we can integrate the other quantities.

        def compute_area_moments(geometry, material=None):
            # create a new dummy geometry from the original one
            # with dummy material
            geometry = geometry.from_geometry(
                geo=geometry, new_material=material
            )
            # Integrate a dummy strain profile for getting first and
            # second moment respect y axis and product moment
            (
                sy,
                iyy,
                iyz,
                tri,
            ) = self.integrator.integrate_strain_response_on_geometry(
                geometry,
                [0, 1, 0],
                mesh_size=self.mesh_size,
            )
            # Change sign due to moment sign convention
            iyz *= -1
            # Integrate a dummy strain profile for getting first
            # and second moment respect z axis and product moment
            (
                sz,
                izy,
                izz,
                _,
            ) = self.integrator.integrate_strain_response_on_geometry(
                geometry,
                [0, 0, -1],
                tri=tri,
                mesh_size=self.mesh_size,
            )
            # Change sign due to moment sign convention
            izz *= -1
            if abs(abs(izy) - abs(iyz)) > 10:
                error_str = 'Something went wrong with computation of '
                error_str += f'moments of area: iyz = {iyz}, izy = {izy}.\n'
                error_str += 'They should be equal but are not!'
                raise RuntimeError(error_str)

            return sy, sz, iyy, izz, iyz

        # Create a dummy material for integration of area moments
        # This is used for J, S etc, not for E_J E_S etc
        dummy_mat = Elastic(E=1)
        # Computation of moments of area (material-independet)
        # Note: this could be un-meaningfull when many materials
        # are combined
        gp.sy, gp.sz, gp.iyy, gp.izz, gp.iyz = compute_area_moments(
            geometry=self.section.geometry, material=dummy_mat
        )

        # Computation of moments of area times E
        gp.e_sy, gp.e_sz, gp.e_iyy, gp.e_izz, gp.e_iyz = compute_area_moments(
            geometry=self.section.geometry
        )

        # Compute Centroid coordinates
        gp.cy = gp.e_sz / gp.ea
        gp.cz = gp.e_sy / gp.ea

        # Compute of moments of area relative to yz centroidal axes
        translated_geometry = self.section.geometry.translate(
            dx=-gp.cy, dy=-gp.cz
        )
        _, _, gp.iyy_c, gp.izz_c, gp.iyz_c = compute_area_moments(
            geometry=translated_geometry, material=dummy_mat
        )

        # Computation of moments of area times E
        _, _, gp.e_iyy_c, gp.e_izz_c, gp.e_iyz_c = compute_area_moments(
            geometry=translated_geometry
        )

        # Compute principal axes of inertia and principal inertia
        def find_principal_axes_moments(iyy, izz, iyz):
            eigres = np.linalg.eig(np.array([[iyy, iyz], [iyz, izz]]))
            max_idx = np.argmax(eigres[0])
            min_idx = 0 if max_idx == 1 else 1
            i11 = eigres[0][max_idx]
            i22 = eigres[0][min_idx]
            theta = np.arccos(np.dot(np.array([1, 0]), eigres[1][:, max_idx]))
            return i11, i22, theta

        gp.i11, gp.i22, gp.theta = find_principal_axes_moments(
            gp.iyy_c, gp.izz_c, gp.iyz_c
        )
        gp.e_i11, gp.e_i22, gp.e_theta = find_principal_axes_moments(
            gp.e_iyy_c, gp.e_izz_c, gp.e_iyz_c
        )

        return gp

    def get_balanced_failure_strain(
        self, geom: CompoundGeometry, yielding: bool = False
    ) -> t.Tuple[float, float, float]:
        """Returns the strain profile corresponding to balanced failure.

        This is found from all ultimate strains for all materials, checking
        the minimum value of curvature.
        It returns a tuple with:
        1. Value of y coordinate for negative failure
        2. Value of y coordinate for positive failure
        3. Strain profile as a list with three values: axial strain, curvature
           y*, curvature z* (assumed zero since in the rotated frame y*z* it is
           a case of uniaxial bending).

        Args:
            geom: the compund geometry
            yielding: (bool, default = False) consider yielding instead of
                ultimate strain

        Returns:
            Returns a tuple (float, float, float) that define the strain
            distribution
        """
        chi_min = 1e10
        for g in geom.geometries + geom.point_geometries:
            for other_g in geom.geometries + geom.point_geometries:
                # if g != other_g:
                eps_p = g.material.get_ultimate_strain(yielding=yielding)[0]
                if isinstance(g, SurfaceGeometry):
                    y_p = g.polygon.bounds[1]
                elif isinstance(g, PointGeometry):
                    y_p = g._point.coords[0][1]
                eps_n = other_g.material.get_ultimate_strain(
                    yielding=yielding
                )[1]
                if isinstance(other_g, SurfaceGeometry):
                    y_n = other_g.polygon.bounds[3]
                elif isinstance(other_g, PointGeometry):
                    y_n = other_g._point.coords[0][1]
                if y_p >= y_n:
                    continue
                chi = -(eps_p - eps_n) / (y_p - y_n)
                # print(y_p,eps_p,y_n,eps_n,chi)
                if chi < chi_min:
                    chi_min = chi
                    eps_0 = eps_n + chi_min * y_n
                    y_n_min = y_n
                    y_p_min = y_p
        y_p, y_n = y_p_min, y_n_min
        # In standard CRS negative curvature stretches bottom fiber
        strain = [eps_0, -chi_min, 0]
        return (y_n, y_p, strain)

    def find_equilibrium_fixed_pivot(
        self, geom: CompoundGeometry, n: float, yielding: bool = False
    ) -> t.Tuple[float, float, float]:
        """Find the equilibrium changing curvature fixed a pivot.
        The algorithm uses bisection algorithm between curvature
        of balanced failure and 0. Selected the pivot point as
        the top or the bottom one, the neutral axis is lowered or
        raised respectively.

        Arguments:
        geom: (CompoundGeometry) A geometry in the rotated reference system
        n: (float) value of external axial force needed to be equilibrated

        Returns:
        strain: list of 3 floats. Axial strain at (0,0) curvatures of y* and z*
            axes. Note that being uniaxial bending, curvature along z* is 0.0
        """
        # Number of maximum iteration for the bisection algorithm
        ITMAX = 100
        # 1. Start with a balanced failure: this is found from all ultimate
        # strains for all materials, checking the minimum curvature value
        y_n, y_p, strain = self.get_balanced_failure_strain(geom, yielding)
        eps_p = strain[0] + strain[1] * y_p
        eps_n = strain[0] + strain[1] * y_n
        # Integrate this strain profile corresponding to balanced failure
        (
            n_int,
            _,
            _,
            tri,
        ) = self.integrator.integrate_strain_response_on_geometry(
            geom, strain, tri=self.triangulated_data, mesh_size=self.mesh_size
        )
        # Check if there is equilibrium with this strain distribution
        chi_a = strain[1]
        dn_a = n_int - n
        # It may occur that dn_a is already almost zero (in equilibrium)
        if abs(dn_a) <= 1e-2:
            # return the equilibrium position
            return [strain[0], chi_a, 0]
        chi_b = -1e-13
        if n_int < n:
            # Too much compression, raise NA
            pivot = y_p
            strain_pivot = eps_p
        else:
            # Too much tension, lower NA
            pivot = y_n
            strain_pivot = eps_n
        eps_0 = strain_pivot - chi_b * pivot
        n_int, _, _, _ = self.integrator.integrate_strain_response_on_geometry(
            geom, [eps_0, chi_b, 0], tri=self.triangulated_data
        )
        dn_b = n_int - n
        it = 0
        while (abs(dn_a - dn_b) > 1e-2) and (it < ITMAX):
            chi_c = (chi_a + chi_b) / 2.0
            eps_0 = strain_pivot - chi_c * pivot
            (
                n_int,
                _,
                _,
                _,
            ) = self.integrator.integrate_strain_response_on_geometry(
                geom, [eps_0, chi_c, 0], tri=self.triangulated_data
            )
            dn_c = n_int - n
            if dn_c * dn_a < 0:
                chi_b = chi_c
                dn_b = dn_c
            else:
                chi_a = chi_c
                dn_a = dn_c
            it += 1
        if it >= ITMAX:
            s = f'Last iteration reached a unbalance of {dn_c}'
            raise ValueError(f'Maximum number of iterations reached.\n{s}')
        # Found equilibrium
        # save the triangulation data
        if self.triangulated_data is None:
            self.triangulated_data = tri
        # Return the strain distribution
        return [eps_0, chi_c, 0]

    def _prefind_range_curvature_equilibrium(
        self,
        geom: CompoundGeometry,
        n: float,
        curv: float,
        eps_0_a: float,
        dn_a: float,
    ):
        """Perfind range where the curvature equilibrium is located.

        This algorithms quickly finds a position of NA that guaranteed the
        existence of at least one zero in the function dn vs. curv in order
        to apply the bisection algorithm.
        """
        ITMAX = 50
        sign = -1 if dn_a > 0 else 1
        found = False
        it = 0
        delta = 1e-3
        while not found and it < ITMAX:
            eps_0_b = eps_0_a + sign * delta * (it + 1)
            (
                n_int,
                _,
                _,
                _,
            ) = self.integrator.integrate_strain_response_on_geometry(
                geom, [eps_0_b, curv, 0], tri=self.triangulated_data
            )
            dn_b = n_int - n
            if dn_a * dn_b < 0:
                found = True
            elif abs(dn_b) > abs(dn_a):
                # we are driving aay from the solution, probably due
                # to failure of a material
                delta /= 2
                it -= 1
            it += 1
        if it >= ITMAX and not found:
            s = f'Last iteration reached a unbalance of: \
                dn_a = {dn_a} dn_b = {dn_b})'
            raise ValueError(f'Maximum number of iterations reached.\n{s}')
        return (eps_0_b, dn_b)

    def find_equilibrium_fixed_curvature(
        self, geom: CompoundGeometry, n: float, curv: float, eps_0: float
    ):
        """Find strain profile with equilibrium with fixed curvature.
        Given curvature and external axial force, find the strain profile
        that makes internal and external axial force in equilibrium.

        Arguments:
        geom: (CompounGeometry) the geometry
        n: (float) the external axial load
        curv: (float) the value of curvature
        eps_0: (float) a first attempt for neutral axis position
        """
        # Useful for Moment Curvature Analysis
        # Number of maximum iteration for the bisection algorithm
        ITMAX = 100
        # Start from previous position of N.A.
        eps_0_a = eps_0
        # find internal axial force by integration
        (
            n_int,
            _,
            _,
            tri,
        ) = self.integrator.integrate_strain_response_on_geometry(
            geom, [eps_0, curv, 0], tri=self.triangulated_data
        )
        if self.triangulated_data is None:
            self.triangulated_data = tri
        dn_a = n_int - n
        # It may occur that dn_a is already almost zero (in eqiulibrium)
        if abs(dn_a) <= 1e-2:
            # return the equilibrium position
            return [eps_0_a, curv, 0]
        eps_0_b, dn_b = self._prefind_range_curvature_equilibrium(
            geom, n, curv, eps_0_a, dn_a
        )
        # Found a range within there is the solution, apply bisection
        it = 0
        while (abs(dn_a - dn_b) > 1e-2) and (it < ITMAX):
            eps_0_c = (eps_0_a + eps_0_b) / 2
            (
                n_int,
                _,
                _,
                _,
            ) = self.integrator.integrate_strain_response_on_geometry(
                geom, [eps_0_c, curv, 0], tri=self.triangulated_data
            )
            dn_c = n_int - n
            if dn_a * dn_c < 0:
                dn_b = dn_c
                eps_0_b = eps_0_c
            else:
                dn_a = dn_c
                eps_0_a = eps_0_c
            it += 1
        if it >= ITMAX:
            s = f'Last iteration reached a unbalance of: \
                dn_c = {dn_c}'
            raise ValueError(f'Maximum number of iterations reached.\n{s}')
        return [eps_0_c, curv, 0]

    def calculate_limit_axial_load(self):
        """Compute maximum and minimum axial load.

        Returns:
            (float, float) Minimum and Maximum axial load.
        """
        # Find balanced failure to get strain limits
        y_n, y_p, strain = self.get_balanced_failure_strain(
            geom=self.section.geometry, yielding=False
        )
        eps_p = strain[0] + strain[1] * y_p
        eps_n = strain[0] + strain[1] * y_n

        n_min, _, _, tri = (
            self.integrator.integrate_strain_response_on_geometry(
                self.section.geometry,
                [eps_n, 0, 0],
                tri=self.triangulated_data,
                mesh_size=self.mesh_size,
            )
        )
        n_max, _, _, _ = self.integrator.integrate_strain_response_on_geometry(
            self.section.geometry, [eps_p, 0, 0], tri=tri
        )

        if self.triangulated_data is None:
            self.triangulated_data = tri
        return n_min, n_max

    @property
    def n_min(self) -> float:
        """Return minimum axial load."""
        if self._n_min is None:
            self._n_min, self._n_max = self.calculate_limit_axial_load()
        return self._n_min

    @property
    def n_max(self) -> float:
        """Return maximum axial load."""
        if self._n_max is None:
            self._n_min, self._n_max = self.calculate_limit_axial_load()
        return self._n_max

    def check_axial_load(self, n: float):
        """Check if axial load n is within section limits."""
        if n < self.n_min or n > self.n_max:
            error_str = f'Axial load {n} cannot be taken by section.\n'
            error_str += f'n_min = {self.n_min} / n_max = {self.n_max}'
            raise ValueError(error_str)

    def _rotate_triangulated_data(self, theta: float):
        """Rotate triangulated data of angle theta."""
        rotated_triangulated_data = []
        for tr in self.triangulated_data:
            T = np.array([[cos(theta), -sin(theta)], [sin(theta), cos(theta)]])
            coords = np.vstack((tr[0], tr[1]))
            coords_r = T @ coords
            rotated_triangulated_data.append(
                (coords_r[0, :], coords_r[1, :], tr[2], tr[3])
            )
        self.triangulated_data = rotated_triangulated_data

    def integrate_strain_profile(
        self, strain: ArrayLike
    ) -> t.Tuple[float, float, float]:
        """Integrate a strain profile returning internal forces.

        Args:
            strain: (Array like) represents the deformation plane
                    the strain should have three entries representing
                    respectively:
                    axial strain (At 0,0 coordinates)
                    curv_y
                    curv_z

        Returns:
            (float, float, float) N, My and Mz
        """
        N, My, Mz, _ = self.integrator.integrate_strain_response_on_geometry(
            geo=self.section.geometry,
            strain=strain,
            tri=self.triangulated_data,
        )
        return N, My, Mz

    def calculate_bending_strength(
        self, theta=0, n=0
    ) -> s_res.UltimateBendingMomentResults:
        """Calculates the bending strength for given inclination of n.a.
        and axial load.

        Arguments:
        theta (float, default = 0): inclination of n.a. respect to section
            y axis
        n (float, default = 0): axial load applied to the section
            (+: tension, -: compression)

        Return:
        ultimate_bending_moment_result (UltimateBendingMomentResult)
        """
        # Compute the bending strength with the bisection algorithm
        # Rotate the section of angle theta
        rotated_geom = self.section.geometry.rotate(-theta)
        if self.triangulated_data is not None:
            # Rotate also triangulated data!
            self._rotate_triangulated_data(-theta)

        # Check if the section can carry the axial load
        self.check_axial_load(n=n)
        # Find the strain distribution corresponding to failure and equilibrium
        # with external axial force
        strain = self.find_equilibrium_fixed_pivot(rotated_geom, n)
        # Compute the internal forces with this strain distribution
        N, My, Mz, _ = self.integrator.integrate_strain_response_on_geometry(
            geo=rotated_geom, strain=strain, tri=self.triangulated_data
        )

        # Rotate back to section CRS TODO Check
        T = np.array([[cos(theta), -sin(theta)], [sin(theta), cos(theta)]])
        M = T @ np.array([[My], [Mz]])
        if self.triangulated_data is not None:
            # Rotate back also triangulated data!
            self._rotate_triangulated_data(theta)

        # Create result object
        res = s_res.UltimateBendingMomentResults()
        res.theta = theta
        res.n = N
        res.chi_y = strain[1]
        res.chi_z = strain[2]
        res.eps_a = strain[0]
        res.m_y = M[0, 0]
        res.m_z = M[1, 0]

        return res

    def calculate_moment_curvature(
        self,
        theta: float = 0.0,
        n: float = 0.0,
        chi_first: float = 1e-8,
        num_pre_yield: int = 10,
        num_post_yield: int = 10,
        chi: t.Optional[ArrayLike] = None,
    ) -> s_res.MomentCurvatureResults:
        """Calculates the moment-curvature relation for given inclination of
        n.a. and axial load.

        Arguments:
        theta (float, default = 0): inclination of n.a. respect to y axis
        n (float, default = 0): axial load applied to the section (+: tension,
            -: compression)
        chi_first (float, default = 1e-8): the first value of the curvature
        num_pre_yield (int, default = 10): Number of points before yielding.
            Note that the yield curvature will be at the num_pre_yield-th point
            in the result array.
        num_post_yield (int, default = 10): Number of points after yielding
        chi (Optional[ArrayLike], default = None): An ArrayLike with curvatures
            to calculate the moment response for. If chi is None, the array is
            constructed from chi_first, num_pre_yield and num_post_yield. If
            chi is not None, chi_first, num_pre_yield and num_post_yield are
            disregarded, and the provided chi is used directly in the
            calculations.

        Return:
        moment_curvature_result (MomentCurvatureResults)
        """
        # Create an empty response object
        res = s_res.MomentCurvatureResults()
        res.n = n
        # Rotate the section of angle theta
        rotated_geom = self.section.geometry.rotate(-theta)
        if self.triangulated_data is not None:
            # Rotate also triangulated data!
            self._rotate_triangulated_data(-theta)

        # Check if the section can carry the axial load
        self.check_axial_load(n=n)

        if chi is None:
            # Find ultimate curvature from the strain distribution
            # corresponding to failure and equilibrium with external axial
            # force
            strain = self.find_equilibrium_fixed_pivot(rotated_geom, n)
            chi_ultimate = strain[1]
            # Find the yielding curvature
            strain = self.find_equilibrium_fixed_pivot(
                rotated_geom, n, yielding=True
            )
            chi_yield = strain[1]
            if chi_ultimate * chi_yield < 0:
                # They cannot have opposite signs!
                raise ValueError(
                    'curvature at yield and ultimate cannot have opposite '
                    'signs!'
                )

            # Make sure the sign of the first curvature matches the sign of the
            # yield curvature
            chi_first *= -1.0 if chi_first * chi_yield < 0 else 1.0

            # The first curvature should be less than the yield curvature
            if abs(chi_first) >= abs(chi_yield):
                chi_first = chi_yield / num_pre_yield

            # Define the array of curvatures
            if abs(chi_ultimate) <= abs(chi_yield) + 1e-8:
                # We don't want a plastic branch in the analysis
                # this is done to speed up analysis
                chi = np.linspace(chi_first, chi_yield, num_pre_yield)
            else:
                chi = np.concatenate(
                    (
                        np.linspace(
                            chi_first,
                            chi_yield,
                            num_pre_yield - 1,
                            endpoint=False,
                        ),
                        np.linspace(
                            chi_yield, chi_ultimate, num_post_yield + 1
                        ),
                    )
                )

        # prepare results
        eps_a = np.zeros_like(chi)
        my = np.zeros_like(chi)
        mz = np.zeros_like(chi)
        chi_y = np.zeros_like(chi)
        chi_z = np.zeros_like(chi)
        # Previous position of strain at (0,0)
        strain = [0, 0, 0]
        # For each value of curvature
        for i, curv in enumerate(chi):
            # find the new position of neutral axis for mantaining equilibrium
            # store the information in the results object for the current
            # value of curvature
            strain = self.find_equilibrium_fixed_curvature(
                rotated_geom, n, curv, strain[0]
            )
            (
                _,
                My,
                Mz,
                _,
            ) = self.integrator.integrate_strain_response_on_geometry(
                geo=rotated_geom, strain=strain, tri=self.triangulated_data
            )
            # Rotate back to section CRS
            T = np.array([[cos(theta), -sin(theta)], [sin(theta), cos(theta)]])
            M = T @ np.array([[My], [Mz]])
            eps_a[i] = strain[0]
            my[i] = M[0, 0]
            mz[i] = M[1, 0]
            chi_mat = T @ np.array([[curv], [0]])
            chi_y[i] = chi_mat[0, 0]
            chi_z[i] = chi_mat[1, 0]

        if self.triangulated_data is not None:
            # Rotate back also triangulated data!
            self._rotate_triangulated_data(theta)
        res.chi_y = chi_y
        res.chi_z = chi_z
        res.eps_axial = eps_a
        res.m_y = my
        res.m_z = mz

        return res

    def calculate_nm_interaction_domain(
        self, theta: float = 0, num_axial: int = 100
    ) -> s_res.NMInteractionDomain:
        """Calculate the NM interaction domain.

        Arguments:
        theta (float, default = 0): inclination of n.a. respect to y axis
        n_axial (int, default = 100): number of discretization for axial load

        Return:
        (NmInteractionDomain)
        """
        # Prepare the results
        res = s_res.NMInteractionDomain()
        res.theta = theta
        # with this version really n_axial is not used unless we perform
        # some resampling after computation?
        res.num_axial = num_axial

        # Get ultimate strain profiles for theta angle
        strains = self._compute_ultimate_strain_profiles(theta=theta)

        # integrate all strain profiles
        forces = np.zeros_like(strains)
        for i, strain in enumerate(strains):
            N, My, Mz, tri = (
                self.integrator.integrate_strain_response_on_geometry(
                    geo=self.section.geometry,
                    strain=strain,
                    tri=self.triangulated_data,
                )
            )
            if self.triangulated_data is None:
                self.triangulated_data = tri
            forces[i, 0] = N
            forces[i, 1] = My
            forces[i, 2] = Mz

        # Save to results
        res.strains = strains
        res.forces = forces
        res.m_z = forces[:, 2]
        res.m_y = forces[:, 1]
        res.n = forces[:, 0]

        return res

    def _compute_ultimate_strain_profiles(self, theta: float = 0):
        """Return an array of ultimate strain profiles.

        Args:
        theta: (float) the angle of neutral axis
        """
        rotated_geom = self.section.geometry.rotate(-theta)

        # Find yield failure
        y_n, y_p, strain = self.get_balanced_failure_strain(
            geom=rotated_geom, yielding=True
        )
        eps_p_y = strain[0] + strain[1] * y_p
        eps_n_y = strain[0] + strain[1] * y_n
        # Find balanced failure: this defines the transition
        # between fields 2 and 3
        y_n, y_p, strain = self.get_balanced_failure_strain(
            geom=rotated_geom, yielding=False
        )
        eps_p_b = strain[0] + strain[1] * y_p
        eps_n_b = strain[0] + strain[1] * y_n

        # get h of the rotated geometry
        _, _, min_y, _ = rotated_geom.calculate_extents()
        h = y_n - min_y

        # For generation of fields 1 and 2 pivot on positive strain
        # Field 1: pivot on positive strain
        n = 3
        eps_n = np.linspace(eps_p_b, 0, n, endpoint=False)
        eps_p = np.zeros_like(eps_n) + eps_p_b
        # Field 2: pivot on positive strain
        n = 10  # 10
        eps_n = np.append(eps_n, np.linspace(0, eps_n_b, n, endpoint=False))
        eps_p = np.append(eps_p, np.zeros(n) + eps_p_b)
        # For fields 3-4-5 pivot on negative strain
        # Field 3: pivot on negative strain
        n = 40  # 40
        eps_n = np.append(eps_n, np.zeros(n) + eps_n_b)
        eps_p = np.append(
            eps_p, np.linspace(eps_p_b, eps_p_y, n, endpoint=False)
        )
        # Field 4: pivot on negative strain
        n = 10  # 6
        eps_n = np.append(eps_n, np.zeros(n) + eps_n_b)
        eps_p = np.append(eps_p, np.linspace(eps_p_y, 0, n, endpoint=False))
        # Field 5: pivot on negative strain
        n = 40  # 8
        eps_p_lim = eps_n_b * (h - (y_n - y_p)) / h
        eps_n = np.append(eps_n, np.zeros(n) + eps_n_b)
        eps_p = np.append(eps_p, np.linspace(0, eps_p_lim, n, endpoint=False))
        # Field 6: pivot on eps_n_y point or eps_n_b
        n = 40  # 8
        # If reinforced concrete section pivot on eps_n_y (default -0.002)
        # otherwise pivot on eps_n_b (in top chord)
        if self.section.geometry.reinforced_concrete:
            z_pivot = y_n - (1 - eps_n_y / eps_n_b) * h
            eps_p_6 = np.linspace(eps_p_lim, eps_n_y, n, endpoint=True)
            eps_n_6 = (
                -(eps_n_y - eps_p_6) * (z_pivot - y_n) / (z_pivot - y_p)
                + eps_n_y
            )
        else:
            eps_n_6 = np.zeros(n) + eps_n_b
            eps_p_6 = np.linspace(eps_p_lim, eps_n_b, n, endpoint=False)
        eps_n = np.append(eps_n, eps_n_6)
        eps_p = np.append(eps_p, eps_p_6)

        # rotate them
        kappa_y = (eps_n - eps_p) / (y_n - y_p)
        eps_a = eps_n - kappa_y * y_n
        kappa_z = np.zeros_like(kappa_y)

        # rotate back components to work in section CRS
        T = np.array([[cos(theta), -sin(theta)], [sin(theta), cos(theta)]])
        components = np.vstack((kappa_y, kappa_z))
        rotated_components = T @ components
        return np.column_stack((eps_a, rotated_components.T))

    def calculate_nmm_interaction_domain(
        self, num_theta: int = 32, num_axial: int = 20
    ) -> s_res.NMMInteractionDomain:
        """Calculates the NMM interaction domain."""
        res = s_res.NMMInteractionDomain()
        res.num_theta = num_theta
        # TODO: if we want to resample and structure better data we can
        # use n_axial as the number of discretizations in axial direction
        res.num_axial = num_axial

        # cycle for all n_thetas
        thetas = np.linspace(0, np.pi * 2, num_theta)
        # Initialize an empty array with the correct shape
        strains = np.empty((0, 3))
        for theta in thetas:
            # Get ultimate strain profiles for theta angle
            strain = self._compute_ultimate_strain_profiles(theta=theta)
            strains = np.vstack((strains, strain))

        # integrate all strain profiles
        forces = np.zeros_like(strains)
        for i, strain in enumerate(strains):
            N, My, Mz, tri = (
                self.integrator.integrate_strain_response_on_geometry(
                    geo=self.section.geometry,
                    strain=strain,
                    tri=self.triangulated_data,
                )
            )
            if self.triangulated_data is None:
                self.triangulated_data = tri
            forces[i, 0] = N
            forces[i, 1] = My
            forces[i, 2] = Mz

        # Save to results
        res.strains = strains
        res.forces = forces

        return res

    def calculate_mm_interaction_domain(
        self, n: float = 0, num_theta: int = 32
    ) -> s_res.MMInteractionDomain:
        """Calculate the My-Mz interaction domain.

        Arguments:
        n (float, default = 0): axial force
        n_theta (int, default = 32): number of discretization for theta

        Return:
        (MMInteractionDomain)
        """
        # Prepare the results
        res = s_res.MMInteractionDomain()
        res.num_theta = num_theta
        res.n = n
        # Create array of thetas
        res.theta = np.linspace(0, np.pi * 2, num_theta)
        # Initialize the result's arrays
        res.m_y = np.zeros_like(res.theta)
        res.m_z = np.zeros_like(res.theta)
        # Compute strength for given angle of NA
        for i, th in enumerate(res.theta):
            res_bend_strength = self.calculate_bending_strength(theta=th, n=n)
            res.m_y[i] = res_bend_strength.m_y
            res.m_z[i] = res_bend_strength.m_z

        return res

<<<<<<< HEAD
    def calculate_strain_profile(self, n_ed=0, my_ed=0, mz_ed=0):
        """Get the strain plane for a given axial force and biaxial bending.

        Args:
            n_ed (float): Axial load [N]
            my_ed (float): Bending moment around y-axis [N*m]
            mz_ed (float): Bending moment around z-axis [N*m]
=======
    def calculate_strain_profile(self, n_ed, my_ed, mz_ed, num_chis=5):
        """Get the strain plane for a given axial force and biaxial bending.

        Args:
            n_ed (float): Axial load
            my_ed (float): Bending moment around y-axis
            mz_ed (float): Bending moment around z-axis
            num_chis (int) [optional]: number of points in M-curvature in
            each iteration of the neutral axe angle.
>>>>>>> 1065f30c

        Returns:
            eps_a (float): Strain at (0,0)
            chiy (float): Curvature of the section around y-axis
            chiz (float): Curvature of the section around z-axis
        """

        def interpolate(x1, x2, y1, y2, x):
            if x2 - x1 == 0:
                return y1
            y = y1 + (y2 - y1) * (x - x1) / (x2 - x1)
            return y

        def angle(x, y):
            """Obtain the angle of the vector with respect to (1,0) in
            counterclockwise direction.
            """
            angle = math.atan2(y, x)

            # check angle between [0, 2π]
            if angle < 0:
                angle += 2 * math.pi
            return angle

        def check_points_in_2D_diagram(
            boundary_x, boundary_y, forces, debug=False
<<<<<<< HEAD
        ):  # TODO I think this method should be included in the section_results classes
            """Checks whether given points are inside a boundary defined by capacity_pts,
            and calculates efficiency for rays from the origin to each point.
=======
        ):  # TODO Should this method be moved to the section_results classes?
            """Checks whether given points are inside a boundary defined by
            capacity_pts, and calculates efficiency for rays from the origin
            to each point.
>>>>>>> 1065f30c

            Parameters:
            boundary_x,boundary_y : array-like, shape (n_points, 1)
                The points defining the capacity boundary.
            forces : array-like, shape (n_forces, 2)
                The points to test.

            Returns:
            results : list of dict
                A list containing dictionaries with the following keys:
                - 'point': The point tested.
<<<<<<< HEAD
                - 'is_inside': True if the point is inside the boundary, False otherwise.
                - 'efficiency': The efficiency for the ray from the origin to the intersection point.
                - 'intersection_point': The intersection point on the boundary, if any.
=======
                - 'is_inside': True if the point is inside the boundary
                - 'efficiency': The efficiency for the ray from the origin to
                the intersection point.
                - 'intersection_point': The intersection point on the boundary
>>>>>>> 1065f30c
            """
            from shapely import LineString, Point, Polygon

            # Create boundary points in shape (n_points, 2)
            capacity_pts = np.column_stack((boundary_x, boundary_y))

            # Create the polygon from capacity points
            capacity_polygon = Polygon(capacity_pts)

            # Prepare the results list
            results = []

            # Convert forces to a NumPy array
            forces = np.array(forces)

            # Define the origin
            origin = np.array([0.0, 0.0])

            # Iterate over each point in forces
            for point in forces:
                # Create a line from the origin to the point
                factored_point = np.array([point[0] * 1e10, point[1] * 1e10])
                ray_line = LineString([origin, factored_point])

                # Check if the point is inside the polygon
                is_inside = capacity_polygon.contains(Point(point))

                # Find the intersection of the ray with the polygon boundary
                intersection = ray_line.intersection(capacity_polygon.boundary)

                if intersection.is_empty:
                    # No intersection found
                    efficiency = None
                    intersection_point = None
                else:
                    # There is an intersection
                    # Intersection could be a Point or MultiPoint
                    if isinstance(intersection, Point):
                        intersection_point = np.array(
                            [intersection.x, intersection.y]
                        )
                    elif isinstance(intersection, LineString):
<<<<<<< HEAD
                        # The ray lies along an edge; take the point closest to the origin
=======
                        # The ray lies along an edge; take the point closest
                        # to the origin
>>>>>>> 1065f30c
                        coords = np.array(intersection.coords)
                        distances = np.linalg.norm(coords - origin, axis=1)
                        min_index = np.argmin(distances)
                        intersection_point = coords[min_index]
                    elif intersection.geom_type == 'MultiPoint':
                        # Choose the closest intersection point to the origin
                        points = np.array(
                            [[pt.x, pt.y] for pt in intersection.geoms]
                        )
                        distances = np.linalg.norm(points - origin, axis=1)
                        min_index = np.argmin(distances)
                        intersection_point = points[min_index]
                    else:
                        # Unexpected geometry type
                        efficiency = None
                        intersection_point = None

                    if intersection_point is not None:
                        # Calculate distances
                        distance_origin_to_intersection = np.linalg.norm(
                            intersection_point - origin
                        )
                        distance_origin_to_point = np.linalg.norm(
                            point - origin
                        )

                        # Calculate efficiency
                        if distance_origin_to_intersection != 0:
                            efficiency = (
                                distance_origin_to_point
                                / distance_origin_to_intersection
                            )
                        else:
                            efficiency = np.inf  # Avoid division by zero

                        # Determine if the point is inside based on efficiency
                        is_inside = efficiency <= 1

                # Append the result for this point
                results.append(
                    {
                        'point': point,
                        'is_inside': is_inside,
                        'efficiency': efficiency,
                        'intersection_point': intersection_point,
                    }
                )

            if debug:
                # Print the results
                for res in results:
                    point = res['point']
                    is_inside = res['is_inside']
                    efficiency = res['efficiency']
                    print(
<<<<<<< HEAD
                        f"Point {point} is {'inside' if is_inside else 'outside'} the boundary."
=======
                        f"Point {point} is "
                        f"{'inside' if is_inside else 'outside'} the boundary."
>>>>>>> 1065f30c
                    )
                    if efficiency is not None:
                        print(f'Efficiency: {efficiency:.4f}')
                    if res['intersection_point'] is not None:
                        print(
                            f"Intersection Point: {res['intersection_point']}"
                        )
                    print('---')

            return results

        # Step 1: Check if the section can carry the forces
        mm_domain = self.calculate_mm_interaction_domain(n=n_ed, num_theta=16)
        res = check_points_in_2D_diagram(
            mm_domain.m_y, mm_domain.m_z, [[my_ed, mz_ed]]
        )
        if not res[0]['is_inside']:
            raise ValueError(
<<<<<<< HEAD
                f"Forces cannot be taken by section -> efficiency = {res[0]['efficiency']:.3f} > 1"
            )

        # Step 2: Obtain the boundaries of theta (angle of moments) corresponding to the quadrants of the alpha angle
=======
                f"Forces cannot be taken by section -> "
                f"efficiency = {res[0]['efficiency']:.3f} > 1"
            )

        # Step 2: Obtain the boundaries of theta (angle of moments)
        # corresponding to the quadrants of the alpha angle
>>>>>>> 1065f30c
        res = self.calculate_bending_strength(math.pi, n_ed)
        theta_0 = angle(res.m_y, res.m_z)

        res = self.calculate_bending_strength(3 * math.pi / 2, n_ed)
        theta_1 = angle(res.m_y, res.m_z)

        res = self.calculate_bending_strength(0, n_ed)
        theta_2 = angle(res.m_y, res.m_z)

        res = self.calculate_bending_strength(math.pi / 2, n_ed)
        theta_3 = angle(res.m_y, res.m_z)

        # Angle of moments: theta
        theta = angle(my_ed, mz_ed)

        # get first attemp of alfa for iterations and quadrant of aplication
        if (theta_0 <= theta < theta_1) or (0 <= theta < theta_1):
            alfa_1 = 0
            alfa_2 = math.pi / 2
            # alfa = interpolate(theta_0, theta_1, alfa_1, alfa_2, theta)
            if theta_0 <= theta_1:  # theta_0>0
                alfa = interpolate(theta_0, theta_1, alfa_1, alfa_2, theta)
            else:  # theta_0<0
                alfa = interpolate(
                    theta_0 - 2 * math.pi, theta_1, alfa_1, alfa_2, theta
                )
        elif theta_1 <= theta < theta_2:
            alfa_1 = math.pi / 2
            alfa_2 = math.pi
            alfa = interpolate(theta_1, theta_2, alfa_1, alfa_2, theta)
        elif theta_2 <= theta < theta_3:
            alfa_1 = math.pi
            alfa_2 = 3 * math.pi / 2
            alfa = interpolate(theta_0, theta_1, alfa_1, alfa_2, theta)
        else:
            alfa_1 = 3 * math.pi / 2
            alfa_2 = 2 * math.pi
            alfa = interpolate(theta_0, theta_1, alfa_1, alfa_2, theta)

        # Step 3: Iterative process to refine alfa
        ITMAX = 50
        iter = 0
        m_ed = (my_ed**2 + mz_ed**2) ** 0.5
        _chi_pre, _chi_post = None, None
<<<<<<< HEAD

        while ((alfa_2 - alfa_1) > 1e-3) and iter < ITMAX:
            if (alfa_2 - alfa_1) > math.pi / 18:  # more than 10° -> simplifies
                mc_r = self.calculate_moment_curvature(
                    alfa + math.pi, n_ed, num_pre_yield=2, num_post_yield=2
                )
            else:
                print('close to solution')
                """mc_r = self.calculate_moment_curvature(
                    alfa + math.pi, n_ed, num_pre_yield=10, num_post_yield=10
                )"""
                mc_r = self.calculate_moment_curvature(
                    alfa + math.pi,
                    n_ed,
                    chi=np.linspace(-_chi_pre, -_chi_post, 4),
=======
        _theta = -9e9
        while ((abs(_theta - theta)) > 1e-4) and iter < ITMAX:
            if (alfa_2 - alfa_1) > math.pi / 18:  # more than 10° -> simplifies
                mc_r = self.calculate_moment_curvature(
                    alfa + math.pi,
                    n_ed,
                    num_pre_yield=num_chis,
                    num_post_yield=num_chis,
                )
            else:  # close to solutuion
                mc_r = self.calculate_moment_curvature(
                    alfa + math.pi,
                    n_ed,
                    chi=np.linspace(-_chi_pre, -_chi_post, num_chis),
>>>>>>> 1065f30c
                )
            _M = np.array((mc_r.m_y**2 + mc_r.m_z**2) ** 0.5)

            # Interpolation of curvatures and strain
            chiy = np.interp(m_ed, _M, mc_r.chi_y)
            chiz = np.interp(m_ed, _M, mc_r.chi_z)
            My = np.interp(m_ed, _M, mc_r.m_y)
            Mz = np.interp(m_ed, _M, mc_r.m_z)
            eps_a = np.interp(m_ed, _M, mc_r.eps_axial)

            # region faster algorithm for (alfa_2 - alfa_1)<10º
<<<<<<< HEAD
            idx = np.searchsorted(mc_r.chi_y, chiy)
            if idx == 0:
                idx_lower = idx
                idx_upper = idx + 1
            elif idx == len(_M):
                idx_lower = idx - 2
                idx_upper = idx - 1
            else:
                idx_lower = idx - 1
                idx_upper = idx
            _chi = np.array((mc_r.chi_y**2 + mc_r.chi_z**2) ** 0.5)
            _chi_pre = _chi[idx_lower]
            _chi_post = _chi[idx_upper]
            # endregion
            print(
                f'iter {iter} - alfa={round(math.degrees(alfa))} - My= {round(My/1e6)} - Mz= {round(Mz/1e6)} - M= {round((My**2+Mz**2)**0.5/1e6)} '
            )

            if angle(My, Mz) > angle(my_ed, mz_ed):
=======
            _chi = np.array((mc_r.chi_y**2 + mc_r.chi_z**2) ** 0.5)
            _chi_current = np.interp(m_ed, _M, _chi)
            delta_chi = (_chi[-1] - _chi[0]) * 0.20
            _chi_pre = _chi_current - delta_chi
            _chi_post = _chi_current + delta_chi
            # endregion
            print(
                f'My {round(My/1e6)} - '
                f'Mz {round(Mz/1e6)} - '
                f'alfa1 {round(math.degrees(alfa_1),1)} - '
                f'alfa2 {round(math.degrees(alfa_2),1)} - '
            )

            _theta = angle(My, Mz)
            if _theta > theta:
>>>>>>> 1065f30c
                alfa_2 = alfa
            else:
                alfa_1 = alfa

            alfa = 0.5 * (alfa_1 + alfa_2)
            iter += 1
        if iter == ITMAX:
            s = f'Last iteration reached: \
                My = {My} Mz = {Mz})'
            raise ValueError(f'Maximum number of iterations reached.\n{s}')
        else:
            return eps_a, chiy, chiz<|MERGE_RESOLUTION|>--- conflicted
+++ resolved
@@ -971,15 +971,6 @@
 
         return res
 
-<<<<<<< HEAD
-    def calculate_strain_profile(self, n_ed=0, my_ed=0, mz_ed=0):
-        """Get the strain plane for a given axial force and biaxial bending.
-
-        Args:
-            n_ed (float): Axial load [N]
-            my_ed (float): Bending moment around y-axis [N*m]
-            mz_ed (float): Bending moment around z-axis [N*m]
-=======
     def calculate_strain_profile(self, n_ed, my_ed, mz_ed, num_chis=5):
         """Get the strain plane for a given axial force and biaxial bending.
 
@@ -989,7 +980,6 @@
             mz_ed (float): Bending moment around z-axis
             num_chis (int) [optional]: number of points in M-curvature in
             each iteration of the neutral axe angle.
->>>>>>> 1065f30c
 
         Returns:
             eps_a (float): Strain at (0,0)
@@ -1016,16 +1006,10 @@
 
         def check_points_in_2D_diagram(
             boundary_x, boundary_y, forces, debug=False
-<<<<<<< HEAD
-        ):  # TODO I think this method should be included in the section_results classes
-            """Checks whether given points are inside a boundary defined by capacity_pts,
-            and calculates efficiency for rays from the origin to each point.
-=======
         ):  # TODO Should this method be moved to the section_results classes?
             """Checks whether given points are inside a boundary defined by
             capacity_pts, and calculates efficiency for rays from the origin
             to each point.
->>>>>>> 1065f30c
 
             Parameters:
             boundary_x,boundary_y : array-like, shape (n_points, 1)
@@ -1037,16 +1021,10 @@
             results : list of dict
                 A list containing dictionaries with the following keys:
                 - 'point': The point tested.
-<<<<<<< HEAD
-                - 'is_inside': True if the point is inside the boundary, False otherwise.
-                - 'efficiency': The efficiency for the ray from the origin to the intersection point.
-                - 'intersection_point': The intersection point on the boundary, if any.
-=======
                 - 'is_inside': True if the point is inside the boundary
                 - 'efficiency': The efficiency for the ray from the origin to
                 the intersection point.
                 - 'intersection_point': The intersection point on the boundary
->>>>>>> 1065f30c
             """
             from shapely import LineString, Point, Polygon
 
@@ -1089,12 +1067,8 @@
                             [intersection.x, intersection.y]
                         )
                     elif isinstance(intersection, LineString):
-<<<<<<< HEAD
-                        # The ray lies along an edge; take the point closest to the origin
-=======
                         # The ray lies along an edge; take the point closest
                         # to the origin
->>>>>>> 1065f30c
                         coords = np.array(intersection.coords)
                         distances = np.linalg.norm(coords - origin, axis=1)
                         min_index = np.argmin(distances)
@@ -1150,12 +1124,8 @@
                     is_inside = res['is_inside']
                     efficiency = res['efficiency']
                     print(
-<<<<<<< HEAD
-                        f"Point {point} is {'inside' if is_inside else 'outside'} the boundary."
-=======
                         f"Point {point} is "
                         f"{'inside' if is_inside else 'outside'} the boundary."
->>>>>>> 1065f30c
                     )
                     if efficiency is not None:
                         print(f'Efficiency: {efficiency:.4f}')
@@ -1174,19 +1144,12 @@
         )
         if not res[0]['is_inside']:
             raise ValueError(
-<<<<<<< HEAD
-                f"Forces cannot be taken by section -> efficiency = {res[0]['efficiency']:.3f} > 1"
-            )
-
-        # Step 2: Obtain the boundaries of theta (angle of moments) corresponding to the quadrants of the alpha angle
-=======
                 f"Forces cannot be taken by section -> "
                 f"efficiency = {res[0]['efficiency']:.3f} > 1"
             )
 
         # Step 2: Obtain the boundaries of theta (angle of moments)
         # corresponding to the quadrants of the alpha angle
->>>>>>> 1065f30c
         res = self.calculate_bending_strength(math.pi, n_ed)
         theta_0 = angle(res.m_y, res.m_z)
 
@@ -1231,23 +1194,6 @@
         iter = 0
         m_ed = (my_ed**2 + mz_ed**2) ** 0.5
         _chi_pre, _chi_post = None, None
-<<<<<<< HEAD
-
-        while ((alfa_2 - alfa_1) > 1e-3) and iter < ITMAX:
-            if (alfa_2 - alfa_1) > math.pi / 18:  # more than 10° -> simplifies
-                mc_r = self.calculate_moment_curvature(
-                    alfa + math.pi, n_ed, num_pre_yield=2, num_post_yield=2
-                )
-            else:
-                print('close to solution')
-                """mc_r = self.calculate_moment_curvature(
-                    alfa + math.pi, n_ed, num_pre_yield=10, num_post_yield=10
-                )"""
-                mc_r = self.calculate_moment_curvature(
-                    alfa + math.pi,
-                    n_ed,
-                    chi=np.linspace(-_chi_pre, -_chi_post, 4),
-=======
         _theta = -9e9
         while ((abs(_theta - theta)) > 1e-4) and iter < ITMAX:
             if (alfa_2 - alfa_1) > math.pi / 18:  # more than 10° -> simplifies
@@ -1262,7 +1208,6 @@
                     alfa + math.pi,
                     n_ed,
                     chi=np.linspace(-_chi_pre, -_chi_post, num_chis),
->>>>>>> 1065f30c
                 )
             _M = np.array((mc_r.m_y**2 + mc_r.m_z**2) ** 0.5)
 
@@ -1274,27 +1219,6 @@
             eps_a = np.interp(m_ed, _M, mc_r.eps_axial)
 
             # region faster algorithm for (alfa_2 - alfa_1)<10º
-<<<<<<< HEAD
-            idx = np.searchsorted(mc_r.chi_y, chiy)
-            if idx == 0:
-                idx_lower = idx
-                idx_upper = idx + 1
-            elif idx == len(_M):
-                idx_lower = idx - 2
-                idx_upper = idx - 1
-            else:
-                idx_lower = idx - 1
-                idx_upper = idx
-            _chi = np.array((mc_r.chi_y**2 + mc_r.chi_z**2) ** 0.5)
-            _chi_pre = _chi[idx_lower]
-            _chi_post = _chi[idx_upper]
-            # endregion
-            print(
-                f'iter {iter} - alfa={round(math.degrees(alfa))} - My= {round(My/1e6)} - Mz= {round(Mz/1e6)} - M= {round((My**2+Mz**2)**0.5/1e6)} '
-            )
-
-            if angle(My, Mz) > angle(my_ed, mz_ed):
-=======
             _chi = np.array((mc_r.chi_y**2 + mc_r.chi_z**2) ** 0.5)
             _chi_current = np.interp(m_ed, _M, _chi)
             delta_chi = (_chi[-1] - _chi[0]) * 0.20
@@ -1310,7 +1234,6 @@
 
             _theta = angle(My, Mz)
             if _theta > theta:
->>>>>>> 1065f30c
                 alfa_2 = alfa
             else:
                 alfa_1 = alfa
