"""Generic class section implemenetation."""

from __future__ import annotations  # To have clean hints of ArrayLike in docs

import math
import typing as t
import warnings

import numpy as np
from numpy.typing import ArrayLike, NDArray
from scipy.linalg import lu_factor, lu_solve
from shapely import MultiPolygon
from shapely.ops import unary_union

import structuralcodes.core._section_results as s_res
from structuralcodes.core.base import Section, SectionCalculator
from structuralcodes.geometry import (
    CompoundGeometry,
    PointGeometry,
    SurfaceGeometry,
)
from structuralcodes.materials.basic import ElasticMaterial

from .section_integrators import SectionIntegrator, integrator_factory


class GenericSection(Section):
    """This is the implementation of the generic class section.

    The section is a 2D geometry where Y axis is horizontal while Z axis is
    vertical.

    The moments and curvatures around Y and Z axes are assumed positive
    according to RHR.

    Attributes:
        geometry (Union(SurfaceGeometry, CompoundGeometry)): The geometry of
            the section.
        name (str): The name of the section.
        section_calculator (GenericSectionCalculator): The object responsible
            for performing different calculations on the section (e.g. bending
            strength, moment curvature, etc.).
    """

    geometry: CompoundGeometry

    def __init__(
        self,
        geometry: t.Union[SurfaceGeometry, CompoundGeometry],
        name: t.Optional[str] = None,
        integrator: t.Literal['marin', 'fiber'] = 'marin',
        **kwargs,
    ) -> None:
        """Initialize a GenericSection.

        Arguments:
            geometry (Union(SurfaceGeometry, CompoundGeometry)): The geometry
                of the section.
            name (str): The name of the section.
            integrator (str): The name of the SectionIntegrator to use.
            kwargs (dict): A collection of keyword arguments to pass on to the
                section calculator.

        Note:
            The GenericSection uses a GenericSectionCalculator for all
            calculations. The GenericSectionCalculator uses a SectionIntegrator
            for integrating over the section. Any additional keyword arguments
            used when creating the GenericSection are passed on to the
            SectionCalculator to customize the behaviour. See
            GenericSectionCalculator for available keyword arguments.
        """
        if name is None:
            name = 'GenericSection'
        super().__init__(name)
        # Since only CompoundGeometry has the attribute geometries,
        # if a SurfaceGeometry is input, we create a CompoundGeometry
        # with only that geometry contained. After that all algorithms
        # work as usal.
        if isinstance(geometry, SurfaceGeometry):
            geometry = CompoundGeometry([geometry])
        self.geometry = geometry
        self.section_calculator = GenericSectionCalculator(
            sec=self, integrator=integrator, **kwargs
        )
        self._gross_properties = None

    @property
    def gross_properties(self) -> s_res.SectionProperties:
        """Return the gross properties of the section."""
        if self._gross_properties is None:
            self._gross_properties = (
                self.section_calculator._calculate_gross_section_properties()
            )
        return self._gross_properties


class GenericSectionCalculator(SectionCalculator):
    """Calculator class implementing analysis algorithms for code checks."""

    integrator: SectionIntegrator
    section: GenericSection

    def __init__(
        self,
        sec: GenericSection,
        integrator: t.Literal['marin', 'fiber'] = 'marin',
        **kwargs,
    ) -> None:
        """Initialize the GenericSectionCalculator.

        Arguments:
            section (GenericSection): The section object.
            integrator (str): The SectionIntegrator to be used for computations
                (default = 'marin').

        Note:
            When using `fiber` integrator the kwarg `mesh_size` can be used to
            specify a dimensionless number (between 0 and 1) specifying the
            size of the resulting mesh.
        """
        super().__init__(section=sec)
        # Select the integrator if specified
        self.integrator = integrator_factory(integrator)()
        # Mesh size used for Fibre integrator
        self.mesh_size = kwargs.get('mesh_size', 0.01)
        # triangulated_data used for Fibre integrator
        self.triangulated_data = None
        # Maximum and minimum axial load
        self._n_max = None
        self._n_min = None

    def _calculate_gross_section_properties(self) -> s_res.SectionProperties:
        """Calculates the gross section properties of the GenericSection.

        This function is private and called when the section is created.
        It stores the result into the result object.

        Returns:
            SectionProperties: The gross properties of the section.
        """
        # It will use the algorithms for generic sections
        gp = s_res.SectionProperties()

        # Computation of perimeter using shapely
        polygon = unary_union(
            [geo.polygon for geo in self.section.geometry.geometries]
        )
        if isinstance(polygon, MultiPolygon):
            gp.perimeter = 0.0
            warnings.warn(
                'Perimiter computation for a multi polygon is not defined.'
            )

        gp.perimeter = polygon.exterior.length

        # Computation of area: this is taken directly from shapely
        gp.area = self.section.geometry.area
        # Computation of surface area, reinforcement area, EA (axial rigidity)
        # and mass: Morten -> problem with units! how do we deal with it?
        for geo in self.section.geometry.geometries:
            gp.ea += geo.area * geo.material.constitutive_law.get_tangent(
                eps=0
            )
            if geo.density is not None:
                # this assumes area in mm2 and density in kg/m3
                gp.mass += geo.area * geo.density * 1e-9

        for geo in self.section.geometry.point_geometries:
            gp.ea += geo.area * geo.material.constitutive_law.get_tangent(
                eps=0
            )
            gp.area_reinforcement += geo.area
            if geo.density is not None:
                # this assumes area in mm2 and density in kg/m3
                gp.mass += geo.area * geo.density * 1e-9

        # Computation of area moments
        #
        # Implementation idea:
        # Using integrator: we need to compute the following integrals:
        # E Sy = integr(E*z*dA)
        # E Sz = integr(E*y*dA)
        # E Iyy = integr(E*z*z*dA)
        # E Izz = integr(E*y*y*dA)
        # E Iyz = integr(E*y*z*dA)
        #
        # The first can be imagined as computing axial force
        # by integration of a E*z stress;
        # since eps = eps_a + ky * z - kz * y
        # E*z is the stress corresponding to an elastic material
        # with stiffness E and strain equal to z (i.e. eps_a and kz = 0,
        # ky = 1 )
        #
        # With the same idea we can integrate the other quantities.

        def compute_area_moments(geometry, material=None):
            # create a new dummy geometry from the original one
            # with dummy material
            geometry = geometry.from_geometry(
                geo=geometry, new_material=material
            )
            # Integrate a dummy strain profile for getting first and
            # second moment respect y axis and product moment
            (
                sy,
                iyy,
                iyz,
                tri,
            ) = self.integrator.integrate_strain_response_on_geometry(
                geometry,
                [0, 1, 0],
                mesh_size=self.mesh_size,
            )
            # Change sign due to moment sign convention
            iyz *= -1
            # Integrate a dummy strain profile for getting first
            # and second moment respect z axis and product moment
            (
                sz,
                izy,
                izz,
                _,
            ) = self.integrator.integrate_strain_response_on_geometry(
                geometry,
                [0, 0, -1],
                tri=tri,
                mesh_size=self.mesh_size,
            )
            # Change sign due to moment sign convention
            izz *= -1

            # Compute reasonable value for absolute tolerance for checking iyz
            rel_tol = 1e-9
            abs_tol = 0.5 * (iyy + izz) * rel_tol

            # Check calculated cross moment
            if not math.isclose(iyz, izy, rel_tol=rel_tol, abs_tol=abs_tol):
                error_str = 'Something went wrong with computation of '
                error_str += f'moments of area: iyz = {iyz}, izy = {izy}.\n'
                error_str += 'They should be equal but are not!'
                raise RuntimeError(error_str)

            return sy, sz, iyy, izz, iyz

        # Create a dummy material for integration of area moments
        # This is used for J, S etc, not for E_J E_S etc
        dummy_mat = ElasticMaterial(E=1, density=1)
        # Computation of moments of area (material-independet)
        # Note: this could be un-meaningfull when many materials
        # are combined
        gp.sy, gp.sz, gp.iyy, gp.izz, gp.iyz = compute_area_moments(
            geometry=self.section.geometry, material=dummy_mat
        )

        # Computation of moments of area times E
        gp.e_sy, gp.e_sz, gp.e_iyy, gp.e_izz, gp.e_iyz = compute_area_moments(
            geometry=self.section.geometry
        )

        # Compute Centroid coordinates
        gp.cy = gp.e_sz / gp.ea
        gp.cz = gp.e_sy / gp.ea

        # Compute of moments of area relative to yz centroidal axes
        translated_geometry = self.section.geometry.translate(
            dx=-gp.cy, dy=-gp.cz
        )
        _, _, gp.iyy_c, gp.izz_c, gp.iyz_c = compute_area_moments(
            geometry=translated_geometry, material=dummy_mat
        )

        # Computation of moments of area times E
        _, _, gp.e_iyy_c, gp.e_izz_c, gp.e_iyz_c = compute_area_moments(
            geometry=translated_geometry
        )

        # Compute principal axes of inertia and principal inertia
        def find_principal_axes_moments(iyy, izz, iyz):
            eigres = np.linalg.eig(np.array([[iyy, iyz], [iyz, izz]]))
            max_idx = np.argmax(eigres[0])
            min_idx = 0 if max_idx == 1 else 1
            i11 = eigres[0][max_idx]
            i22 = eigres[0][min_idx]
            theta = np.arccos(np.dot(np.array([1, 0]), eigres[1][:, max_idx]))
            return i11, i22, theta

        gp.i11, gp.i22, gp.theta = find_principal_axes_moments(
            gp.iyy_c, gp.izz_c, gp.iyz_c
        )
        gp.e_i11, gp.e_i22, gp.e_theta = find_principal_axes_moments(
            gp.e_iyy_c, gp.e_izz_c, gp.e_iyz_c
        )

        return gp

    def get_balanced_failure_strain(
        self, geom: CompoundGeometry, yielding: bool = False
    ) -> t.Tuple[float, float, float]:
        """Returns the strain profile corresponding to balanced failure.

        This is found from all ultimate strains for all materials, checking
        the minimum value of curvature.

        Arguments:
            geom (CompoundGeometry): The compund geometry.
            yielding (bool): consider yielding instead of ultimate strain,
                default = False.

        Returns:
            Tuple(float, float, List): It returns a tuple with, 1) Value of y
            coordinate for negative failure, 2) Value of y coordinate for
            positive failure, 3) Strain profile as a list with three values:
            axial strain, curvature y*, curvature z* (assumed zero since in the
            rotated frame y*z* it is a case of uniaxial bending).
        """
        chi_min = 1e10
        for g in geom.geometries + geom.point_geometries:
            for other_g in geom.geometries + geom.point_geometries:
                # This is left on purpose: even if tempted we should not do
                # this check:
                # if g != other_g:
                eps_p = g.material.constitutive_law.get_ultimate_strain(
                    yielding=yielding
                )[1]
                if isinstance(g, SurfaceGeometry):
                    y_p = g.polygon.bounds[1]
                elif isinstance(g, PointGeometry):
                    y_p = g._point.coords[0][1]
<<<<<<< HEAD
                eps_n = other_g.material.constitutive_law.get_ultimate_strain(
                    yielding=yielding
=======
                # Check if the section is a reinforced concrete section:
                # If it is, we need to obtain the "yield" strain of concrete
                # (-0.002 for default parabola-rectangle concrete)
                # If the geometry is not concrete, don't get the yield strain
                # If it is not a reinforced concrete section, return
                # the yield strain if asked.
                is_rc_section = self.section.geometry.reinforced_concrete
                is_concrete_geom = (
                    isinstance(other_g, SurfaceGeometry) and other_g.concrete
                )

                use_yielding = (
                    yielding
                    if (
                        (is_rc_section and is_concrete_geom)
                        or (not is_rc_section)
                    )
                    else False
                )

                eps_n = other_g.material.get_ultimate_strain(
                    yielding=use_yielding
>>>>>>> ff1b81b8
                )[0]

                if isinstance(other_g, SurfaceGeometry):
                    y_n = other_g.polygon.bounds[3]
                elif isinstance(other_g, PointGeometry):
                    y_n = other_g._point.coords[0][1]
                if y_p >= y_n:
                    continue
                chi = -(eps_p - eps_n) / (y_p - y_n)
                # print(y_p,eps_p,y_n,eps_n,chi)
                if chi < chi_min:
                    chi_min = chi
                    eps_0 = eps_n + chi_min * y_n
                    y_n_min = y_n
                    y_p_min = y_p
        y_p, y_n = y_p_min, y_n_min
        # In standard CRS negative curvature stretches bottom fiber
        strain = [eps_0, -chi_min, 0]
        return (y_n, y_p, strain)

    def find_equilibrium_fixed_pivot(
        self, geom: CompoundGeometry, n: float, yielding: bool = False
    ) -> t.List[float]:
        """Find the equilibrium changing curvature fixed a pivot.
        The algorithm uses bisection algorithm between curvature
        of balanced failure and 0. Selected the pivot point as
        the top or the bottom one, the neutral axis is lowered or
        raised respectively.

        Arguments:
            geom (CompoundGeometry): A geometry in the rotated reference
                system.
            n (float): Value of external axial force needed to be equilibrated.
            yielding (bool): ...

        Returns:
            List(float): 3 floats: Axial strain at (0,0), and curvatures of y*
            and z* axes. Note that being uniaxial bending,
            curvature along z* is 0.0.
        """
        # Number of maximum iteration for the bisection algorithm
        ITMAX = 100
        # 1. Start with a balanced failure: this is found from all ultimate
        # strains for all materials, checking the minimum curvature value
        y_n, y_p, strain = self.get_balanced_failure_strain(geom, yielding)
        eps_p = strain[0] + strain[1] * y_p
        eps_n = strain[0] + strain[1] * y_n
        # Integrate this strain profile corresponding to balanced failure
        (
            n_int,
            _,
            _,
            tri,
        ) = self.integrator.integrate_strain_response_on_geometry(
            geom, strain, tri=self.triangulated_data, mesh_size=self.mesh_size
        )
        # save the triangulation data
        if self.triangulated_data is None and tri is not None:
            self.triangulated_data = tri

        # Check if there is equilibrium with this strain distribution
        chi_a = strain[1]
        dn_a = n_int - n
        # It may occur that dn_a is already almost zero (in equilibrium)
        if abs(dn_a) <= 1e-2:
            # return the equilibrium position
            return [strain[0], chi_a, 0]
        chi_b = -1e-13
        if n_int < n:
            # Too much compression, raise NA
            pivot = y_p
            strain_pivot = eps_p
        else:
            # Too much tension, lower NA
            pivot = y_n
            strain_pivot = eps_n
        eps_0 = strain_pivot - chi_b * pivot
        n_int, _, _, _ = self.integrator.integrate_strain_response_on_geometry(
            geom, [eps_0, chi_b, 0], tri=self.triangulated_data
        )
        dn_b = n_int - n
        it = 0
        while (abs(dn_a - dn_b) > 1e-2) and (it < ITMAX):
            chi_c = (chi_a + chi_b) / 2.0
            eps_0 = strain_pivot - chi_c * pivot
            (
                n_int,
                _,
                _,
                _,
            ) = self.integrator.integrate_strain_response_on_geometry(
                geom, [eps_0, chi_c, 0], tri=self.triangulated_data
            )
            dn_c = n_int - n
            if dn_c * dn_a < 0:
                chi_b = chi_c
                dn_b = dn_c
            else:
                chi_a = chi_c
                dn_a = dn_c
            it += 1
        if it >= ITMAX:
            s = f'Last iteration reached a unbalance of {dn_c}'
            raise ValueError(f'Maximum number of iterations reached.\n{s}')
        # Found equilibrium
        # Return the strain distribution
        return [eps_0, chi_c, 0]

    def _prefind_range_curvature_equilibrium(
        self,
        geom: CompoundGeometry,
        n: float,
        curv: float,
        eps_0_a: float,
        dn_a: float,
    ):
        """Perfind range where the curvature equilibrium is located.

        This algorithms quickly finds a position of NA that guaranteed the
        existence of at least one zero in the function dn vs. curv in order to
        apply the bisection algorithm.
        """
        ITMAX = 20
        MAXRESTATTEMPTS = 20
        sign = -1 if dn_a > 0 else 1
        found = False
        it = 0
        restarts = 0
        delta = 1e-3
        # Use a growth factor for an exponential finding
        r = 2.0
        diverging = False
        diverging_steps = 0
        while not found and it < ITMAX and restarts < MAXRESTATTEMPTS:
            eps_0_b = eps_0_a + sign * delta * r ** (it)
            (
                n_int,
                _,
                _,
                _,
            ) = self.integrator.integrate_strain_response_on_geometry(
                geom, [eps_0_b, curv, 0], tri=self.triangulated_data
            )
            dn_b = n_int - n
            if dn_a * dn_b < 0:
                found = True
            elif abs(dn_b) > abs(dn_a):
                # we are driving away from the solution, probably due
                # to failure of a material
                diverging = True
                if diverging:
                    # Count for how many steps we are diverging
                    diverging_steps += 1
                # If we are consistently diverging for more than 10 steps,
                # Restart the process with a small delta
                if diverging_steps > 10:
                    delta /= 2
                    it = 0
                    restarts += 1
                    diverging = False
                    diverging_steps = 0
            it += 1
        if it >= ITMAX and not found:
            s = f'Last iteration reached a unbalance of: \
                dn_a = {dn_a} dn_b = {dn_b})'
            raise ValueError(f'Maximum number of iterations reached.\n{s}')
        return (eps_0_b, dn_b)

    def find_equilibrium_fixed_curvature(
        self, geom: CompoundGeometry, n: float, curv: float, eps_0: float
    ) -> t.Tuple[float, float, float]:
        """Find strain profile with equilibrium with fixed curvature.

        Given curvature and external axial force, find the strain profile that
        makes internal and external axial force in equilibrium.

        Arguments:
            geom (CompounGeometry): The geometry.
            n (float): The external axial load.
            curv (float): The value of curvature.
            eps_0 (float): A first attempt for neutral axis position.

        Returns:
            Tuple(float, float, float): The axial strain and the two
            curvatures.
        """
        # Useful for Moment Curvature Analysis
        # Number of maximum iteration for the bisection algorithm
        ITMAX = 100
        # Start from previous position of N.A.
        eps_0_a = eps_0
        # find internal axial force by integration
        (
            n_int,
            _,
            _,
            tri,
        ) = self.integrator.integrate_strain_response_on_geometry(
            geom, [eps_0, curv, 0], tri=self.triangulated_data
        )
        if self.triangulated_data is None and tri is not None:
            self.triangulated_data = tri
        dn_a = n_int - n
        # It may occur that dn_a is already almost zero (in eqiulibrium)
        if abs(dn_a) <= 1e-2:
            # return the equilibrium position
            return [eps_0_a, curv, 0]
        eps_0_b, dn_b = self._prefind_range_curvature_equilibrium(
            geom, n, curv, eps_0_a, dn_a
        )
        # Found a range within there is the solution, apply bisection
        it = 0
        while (abs(dn_a - dn_b) > 1e-2) and (it < ITMAX):
            eps_0_c = (eps_0_a + eps_0_b) / 2
            (
                n_int,
                _,
                _,
                _,
            ) = self.integrator.integrate_strain_response_on_geometry(
                geom, [eps_0_c, curv, 0], tri=self.triangulated_data
            )
            dn_c = n_int - n
            if dn_a * dn_c < 0:
                dn_b = dn_c
                eps_0_b = eps_0_c
            else:
                dn_a = dn_c
                eps_0_a = eps_0_c
            it += 1
        if it >= ITMAX:
            s = f'Last iteration reached a unbalance of: \
                dn_c = {dn_c}'
            raise ValueError(f'Maximum number of iterations reached.\n{s}')
        return eps_0_c, curv, 0

    def calculate_limit_axial_load(self):
        """Compute maximum and minimum axial load.

        Returns:
            Tuple(float, float): Minimum and Maximum axial load.
        """
        # Find balanced failure to get strain limits
        y_n, y_p, strain = self.get_balanced_failure_strain(
            geom=self.section.geometry, yielding=False
        )
        eps_p = strain[0] + strain[1] * y_p
        eps_n = strain[0] + strain[1] * y_n

        n_min, _, _, tri = (
            self.integrator.integrate_strain_response_on_geometry(
                self.section.geometry,
                [eps_n, 0, 0],
                tri=self.triangulated_data,
                mesh_size=self.mesh_size,
            )
        )
        n_max, _, _, _ = self.integrator.integrate_strain_response_on_geometry(
            self.section.geometry, [eps_p, 0, 0], tri=tri
        )

        if self.triangulated_data is None and tri is not None:
            self.triangulated_data = tri
        return n_min, n_max

    @property
    def n_min(self) -> float:
        """Return minimum axial load.

        In most situations, this is the capacity in compression.
        """
        if self._n_min is None:
            self._n_min, self._n_max = self.calculate_limit_axial_load()
        return self._n_min

    @property
    def n_max(self) -> float:
        """Return maximum axial load.

        In most situations, this is the capacity in tension.
        """
        if self._n_max is None:
            self._n_min, self._n_max = self.calculate_limit_axial_load()
        return self._n_max

    def check_axial_load(self, n: float):
        """Check if axial load n is within section limits.

        Raises:
            ValueError: If axial load cannot be carried by the section.
        """
        if n < self.n_min or n > self.n_max:
            error_str = f'Axial load {n} cannot be taken by section.\n'
            error_str += f'n_min = {self.n_min} / n_max = {self.n_max}'
            raise ValueError(error_str)

    def _rotate_triangulated_data(self, theta: float):
        """Rotate triangulated data of angle theta."""
        rotated_triangulated_data = []
        for tr in self.triangulated_data:
            T = np.array(
                [
                    [np.cos(theta), -np.sin(theta)],
                    [np.sin(theta), np.cos(theta)],
                ]
            )
            coords = np.vstack((tr[0], tr[1]))
            coords_r = T @ coords
            rotated_triangulated_data.append(
                (coords_r[0, :], coords_r[1, :], tr[2], tr[3])
            )
        self.triangulated_data = rotated_triangulated_data

    def integrate_strain_profile(
        self,
        strain: ArrayLike,
        integrate: t.Literal['stress', 'modulus'] = 'stress',
    ) -> t.Union[t.Tuple[float, float, float], NDArray]:
        """Integrate a strain profile returning stress resultants or tangent
        section stiffness matrix.

        Arguments:
            strain (ArrayLike): Represents the deformation plane. The strain
                should have three entries representing respectively: axial
                strain (At 0,0 coordinates), curv_y, curv_z.
            integrate (str): a string indicating the quantity to integrate over
                the section. It can be 'stress' or 'modulus'. When 'stress'
                is selected, the return value will be the stress resultants N,
                My, Mz, while if 'modulus' is selected, the return will be the
                tangent section stiffness matrix (default is 'stress').

        Returns:
            Union(Tuple(float, float, float),NDArray): N, My and Mz when
            `integrate='stress'`, or a numpy array representing the stiffness
            matrix then `integrate='modulus'`.

        Examples:
            result = self.integrate_strain_profile(strain,integrate='modulus')
            # `result` will be the tangent stiffness matrix (a 3x3 numpy array)

            result = self.integrate_strain_profile(strain)
            # `result` will be a tuple containing section forces (N, My, Mz)

        Raises:
            ValueError: If a unkown value is passed to the `integrate`
            parameter.
        """
        result = self.integrator.integrate_strain_response_on_geometry(
            geo=self.section.geometry,
            strain=strain,
            integrate=integrate,
            tri=self.triangulated_data,
            mesh_size=self.mesh_size,
        )

        # Save triangulation data for future use
        if self.triangulated_data is None and result[-1] is not None:
            self.triangulated_data = result[-1]

        # manage the returning from integrate_strain_response_on_geometry:
        # this function returns one of the two:
        # a. float, float, float, tri (i.e. N, My, Mz, tri)
        # b. (NDArray, tri) (i.e. section stiff matrix, tri)
        # We need to return only forces or stifness
        # (without triangultion data)
        if len(result) == 2:
            return result[0]
        return result[:-1]

    def calculate_bending_strength(
        self, theta=0, n=0
    ) -> s_res.UltimateBendingMomentResults:
        """Calculates the bending strength for given inclination of n.a. and
        axial load.

        Arguments:
            theta (float): Inclination of n.a. respect to section y axis in
                radians, default = 0.
            n (float): Axial load applied to the section (+: tension, -:
                compression), default = 0.

        Returns:
            UltimateBendingMomentResults: The results from the calculation.
        """
        # Check if the section can carry the axial load
        self.check_axial_load(n=n)

        # Compute the bending strength with the bisection algorithm
        # Rotate the section of angle theta
        rotated_geom = self.section.geometry.rotate(-theta)
        if self.triangulated_data is not None:
            # Rotate also triangulated data!
            self._rotate_triangulated_data(-theta)

        # Find the strain distribution corresponding to failure and equilibrium
        # with external axial force
        strain = self.find_equilibrium_fixed_pivot(rotated_geom, n)
        # Compute the internal forces with this strain distribution
        N, My, Mz, _ = self.integrator.integrate_strain_response_on_geometry(
            geo=rotated_geom, strain=strain, tri=self.triangulated_data
        )

        # Rotate back to section CRS TODO Check
        T = np.array(
            [[np.cos(theta), -np.sin(theta)], [np.sin(theta), np.cos(theta)]]
        )
        M = T @ np.array([[My], [Mz]])
        if self.triangulated_data is not None:
            # Rotate back also triangulated data!
            self._rotate_triangulated_data(theta)
        # Rotate also curvature!
        strain_rotated = T @ np.array([[strain[1]], [strain[2]]])

        # Create result object
        res = s_res.UltimateBendingMomentResults()
        res.theta = theta
        res.n = N
        res.chi_y = strain_rotated[0, 0]
        res.chi_z = strain_rotated[1, 0]
        res.eps_a = strain[0]
        res.m_y = M[0, 0]
        res.m_z = M[1, 0]

        return res

    def calculate_moment_curvature(
        self,
        theta: float = 0.0,
        n: float = 0.0,
        chi_first: float = 1e-8,
        num_pre_yield: int = 10,
        num_post_yield: int = 10,
        chi: t.Optional[ArrayLike] = None,
    ) -> s_res.MomentCurvatureResults:
        """Calculates the moment-curvature relation for given inclination of
        n.a. and axial load.

        Arguments:
            theta (float): Inclination of n.a. respect to y axis in radians,
                default = 0.
            n (float): Axial load applied to the section (+: tension, -:
                compression), default = 0.
            chi_first (float): The first value of the curvature, default =
                1e-8.
            num_pre_yield (int): Number of points before yielding. Note that
                the yield curvature will be at the num_pre_yield-th point in
                the result array, default = 10.
            num_post_yield (int): Number of points after yielding, default =
                10.
            chi (Optional[ArrayLike]): An ArrayLike with curvatures to
                calculate the moment response for. If chi is None, the array is
                constructed from chi_first, num_pre_yield and num_post_yield.
                If chi is not None, chi_first, num_pre_yield and num_post_yield
                are disregarded, and the provided chi is used directly in the
                calculations.

        Returns:
            MomentCurvatureResults: The calculation results.
        """
        # Check if the section can carry the axial load
        self.check_axial_load(n=n)

        # Create an empty response object
        res = s_res.MomentCurvatureResults()
        res.n = n
        # Rotate the section of angle theta
        rotated_geom = self.section.geometry.rotate(-theta)
        if self.triangulated_data is not None:
            # Rotate also triangulated data!
            self._rotate_triangulated_data(-theta)

        if chi is None:
            # Find ultimate curvature from the strain distribution
            # corresponding to failure and equilibrium with external axial
            # force
            strain = self.find_equilibrium_fixed_pivot(rotated_geom, n)
            chi_ultimate = strain[1]
            # Find the yielding curvature
            strain = self.find_equilibrium_fixed_pivot(
                rotated_geom, n, yielding=True
            )
            chi_yield = strain[1]
            if chi_ultimate * chi_yield < 0:
                # They cannot have opposite signs!
                raise ValueError(
                    'curvature at yield and ultimate cannot have opposite '
                    'signs!'
                )

            # Make sure the sign of the first curvature matches the sign of the
            # yield curvature
            chi_first *= -1.0 if chi_first * chi_yield < 0 else 1.0

            # The first curvature should be less than the yield curvature
            if abs(chi_first) >= abs(chi_yield):
                chi_first = chi_yield / num_pre_yield

            # Define the array of curvatures
            if abs(chi_ultimate) <= abs(chi_yield) + 1e-8:
                # We don't want a plastic branch in the analysis
                # this is done to speed up analysis
                chi = np.linspace(chi_first, chi_yield, num_pre_yield)
            else:
                chi = np.concatenate(
                    (
                        np.linspace(
                            chi_first,
                            chi_yield,
                            num_pre_yield - 1,
                            endpoint=False,
                        ),
                        np.linspace(
                            chi_yield, chi_ultimate, num_post_yield + 1
                        ),
                    )
                )

        # prepare results
        eps_a = np.zeros_like(chi)
        my = np.zeros_like(chi)
        mz = np.zeros_like(chi)
        chi_y = np.zeros_like(chi)
        chi_z = np.zeros_like(chi)
        # Previous position of strain at (0,0)
        strain = [0, 0, 0]
        # For each value of curvature
        for i, curv in enumerate(chi):
            # find the new position of neutral axis for mantaining equilibrium
            # store the information in the results object for the current
            # value of curvature
            strain = self.find_equilibrium_fixed_curvature(
                rotated_geom, n, curv, strain[0]
            )
            (
                _,
                My,
                Mz,
                _,
            ) = self.integrator.integrate_strain_response_on_geometry(
                geo=rotated_geom, strain=strain, tri=self.triangulated_data
            )
            # Rotate back to section CRS
            T = np.array(
                [
                    [np.cos(theta), -np.sin(theta)],
                    [np.sin(theta), np.cos(theta)],
                ]
            )
            M = T @ np.array([[My], [Mz]])
            eps_a[i] = strain[0]
            my[i] = M[0, 0]
            mz[i] = M[1, 0]
            chi_mat = T @ np.array([[curv], [0]])
            chi_y[i] = chi_mat[0, 0]
            chi_z[i] = chi_mat[1, 0]

        if self.triangulated_data is not None:
            # Rotate back also triangulated data!
            self._rotate_triangulated_data(theta)
        res.chi_y = chi_y
        res.chi_z = chi_z
        res.eps_axial = eps_a
        res.m_y = my
        res.m_z = mz

        return res

    def _process_num_strain_profiles(
        self,
        num: int = 35,
        min_1: int = 1,
        min_2: int = 2,
        min_3: int = 15,
        min_4: int = 10,
        min_5: int = 3,
        min_6: int = 4,
    ):
        """Return number of strain profiles for each field given the total
        number of strain profiles.

        If the total number of strain profiles is given by user, divide this
        for every field according to a default pre-defined discretization
        for each field (1, 2, 15, 10, 3, 4 for fields 1 to 6). For each field
        if the user set a desired minimum number of strain profiles, guarantee
        to create a number of strain profiles greater or equal to the desired
        one. Therefore the function never return less strain profiles than
        desired.

        Arguments:
            num (int): Total number of strain profiles (Optional, default =
                35). If specified num and num_1, ..., num_6 the total number of
                num may be different.
            min_1 (int): Minimum number of strain profiles in field 1
                (Optional, default = 1).
            min_2 (int): Minimum number of strain profiles in field 2
                (Optional, default = 2).
            min_3 (int): Minimum number of strain profiles in field 3
                (Optional, default = 15).
            min_4 (int): Minimum number of strain profiles in field 4
                (Optional, default = 10).
            min_5 (int): Minimum number of strain profiles in field 5
                (Optional, default = 3).
            min_6 (int): Minimum number of strain profiles in field 6
                (Optional, default = 4).

        Return:
            (int, int, int, int, int, int): 6-tuple of int number representing
            number of strain profiles for each field.
        """
        n1_attempt = int(num / 35 * 1)
        n2_attempt = int(num / 35 * 2)
        n3_attempt = int(num / 35 * 15)
        n4_attempt = int(num / 35 * 10)
        n5_attempt = int(num / 35 * 3)
        n6_attempt = int(num / 35 * 4)
        num_1 = max(n1_attempt, min_1)
        num_2 = max(n2_attempt, min_2)
        num_3 = max(n3_attempt, min_3)
        num_4 = max(n4_attempt, min_4)
        num_5 = max(n5_attempt, min_5)
        num_6 = max(n6_attempt, min_6)
        return (num_1, num_2, num_3, num_4, num_5, num_6)

    def calculate_nm_interaction_domain(
        self,
        theta: float = 0,
        num_1: int = 1,
        num_2: int = 2,
        num_3: int = 15,
        num_4: int = 10,
        num_5: int = 3,
        num_6: int = 4,
        num: t.Optional[int] = None,
        type_1: t.Literal['linear', 'geometric', 'quadratic'] = 'linear',
        type_2: t.Literal['linear', 'geometric', 'quadratic'] = 'linear',
        type_3: t.Literal['linear', 'geometric', 'quadratic'] = 'geometric',
        type_4: t.Literal['linear', 'geometric', 'quadratic'] = 'linear',
        type_5: t.Literal['linear', 'geometric', 'quadratic'] = 'linear',
        type_6: t.Literal['linear', 'geometric', 'quadratic'] = 'linear',
    ) -> s_res.NMInteractionDomain:
        """Calculate the NM interaction domain.

        Arguments:
            theta (float): Inclination of n.a. respect to y axis in radians
                (Optional, default = 0).
            num_1 (int): Number of strain profiles in field 1
                (Optional, default = 1).
            num_2 (int): Number of strain profiles in field 2
                (Optional, default = 2).
            num_3 (int): Number of strain profiles in field 3
                (Optional, default = 15).
            num_4 (int): Number of strain profiles in field 4
                (Optional, default = 10).
            num_5 (int): Number of strain profiles in field 5
                (Optional, default = 3).
            num_6 (int): Number of strain profiles in field 6
                (Optional, default = 4).
            num (int): Total number of strain profiles (Optional, default =
                None). If specified num and num_1, ..., num_6 the total number
                of num may be different.
            type_1 (str): Type of spacing for field 1. 'linear' for a
                linear spacing, 'geometric' for a geometric spacing 'quadratic'
                for a quadratic spacing (default = 'linear').
            type_2 (str): Type of spacing for field 2 (default = 'linear'). See
                type_1 for options.
            type_3 (str): Type of spacing for field 3 (default = 'geometric').
                See type_1 for options.
            type_4 (str): Type of spacing for field 4 (default = 'linear'). See
                type_1 for options.
            type_5 (str): Type of spacing for field 5 (default = 'linear'). See
                type_1 for options.
            type_6 (str): Type of spacing for field 6 (default = 'linear'). See
                type_1 for options.

        Returns:
            NMInteractionDomain: The calculation results.
        """
        # Prepare the results
        res = s_res.NMInteractionDomain()
        res.theta = theta

        # Process num if given.
        if num is not None:
            num_1, num_2, num_3, num_4, num_5, num_6 = (
                self._process_num_strain_profiles(
                    num, num_1, num_2, num_3, num_4, num_5, num_6
                )
            )

        # Get ultimate strain profiles for theta angle
        strains, field_num = self._compute_ultimate_strain_profiles(
            theta=theta,
            num_1=num_1,
            num_2=num_2,
            num_3=num_3,
            num_4=num_4,
            num_5=num_5,
            num_6=num_6,
            type_1=type_1,
            type_2=type_2,
            type_3=type_3,
            type_4=type_4,
            type_5=type_5,
            type_6=type_6,
        )

        # integrate all strain profiles
        forces = np.zeros_like(strains)
        for i, strain in enumerate(strains):
            N, My, Mz, tri = (
                self.integrator.integrate_strain_response_on_geometry(
                    geo=self.section.geometry,
                    strain=strain,
                    tri=self.triangulated_data,
                    mesh_size=self.mesh_size,
                )
            )
            if self.triangulated_data is None and tri is not None:
                self.triangulated_data = tri
            forces[i, 0] = N
            forces[i, 1] = My
            forces[i, 2] = Mz

        # Save to results
        res.strains = strains
        res.forces = forces
        res.field_num = field_num

        return res

    def _compute_ultimate_strain_profiles(
        self,
        theta: float = 0,
        num_1: int = 1,
        num_2: int = 2,
        num_3: int = 15,
        num_4: int = 10,
        num_5: int = 3,
        num_6: int = 4,
        type_1: t.Literal['linear', 'geometric', 'quadratic'] = 'linear',
        type_2: t.Literal['linear', 'geometric', 'quadratic'] = 'linear',
        type_3: t.Literal['linear', 'geometric', 'quadratic'] = 'geometric',
        type_4: t.Literal['linear', 'geometric', 'quadratic'] = 'linear',
        type_5: t.Literal['linear', 'geometric', 'quadratic'] = 'linear',
        type_6: t.Literal['linear', 'geometric', 'quadratic'] = 'linear',
    ):
        """Return an array of ultimate strain profiles.

        Arguments:
            theta (float): The angle of neutral axis.
            num_1 (int): Number of strain profiles in field 1
                (Optional, default = 1).
            num_2 (int): Number of strain profiles in field 2
                (Optional, default = 2).
            num_3 (int): Number of strain profiles in field 3
                (Optional, default = 15).
            num_4 (int): Number of strain profiles in field 4
                (Optional, default = 10).
            num_5 (int): Number of strain profiles in field 5
                (Optional, default = 3).
            num_6 (int): Number of strain profiles in field 6
                (Optional, default = 4).
            type_1 (literal): Type of spacing for field 1. 'linear' for a
                linear spacing, 'geometric' for a geometric spacing 'quadratic'
                for a quadratic spacing (Optional default = 'linear').
            type_2 (literal): Type of spacing for field 2 (default = 'linear').
                See type_1 for options.
            type_3 (literal): Type of spacing for field 3 (default =
                'geometric'). See type_1 for options.
            type_4 (literal): Type of spacing for field 4 (default = 'linear').
                See type_1 for options.
            type_5 (literal): Type of spacing for field 5 (default = 'linear').
                See type_1 for options.
            type_6 (literal): Type of spacing for field 6 (default = 'linear').
                See type_1 for options.
        """
        rotated_geom = self.section.geometry.rotate(-theta)

        # Find yield failure
        y_n, y_p, strain = self.get_balanced_failure_strain(
            geom=rotated_geom, yielding=True
        )
        eps_p_y = strain[0] + strain[1] * y_p
        eps_n_y = strain[0] + strain[1] * y_n
        # Find balanced failure: this defines the transition
        # between fields 2 and 3
        y_n, y_p, strain = self.get_balanced_failure_strain(
            geom=rotated_geom, yielding=False
        )
        eps_p_b = strain[0] + strain[1] * y_p
        eps_n_b = strain[0] + strain[1] * y_n

        # get h of the rotated geometry
        _, _, min_y, _ = rotated_geom.calculate_extents()
        h = y_n - min_y

        def _np_space(a, b, n, type, endpoint):
            if n < 0:
                raise ValueError(
                    'Number of discretizations cannot be negative!'
                )
            if type.lower() == 'linear':
                return np.linspace(a, b, n, endpoint=endpoint)
            if type.lower() == 'geometric':
                if b != 0 and a != 0:
                    return np.geomspace(a, b, n, endpoint=endpoint)
                small_value = 1e-10
                if b == 0:
                    b = small_value * np.sign(a)
                    return np.append(
                        np.geomspace(a, b, n - 1, endpoint=endpoint), 0
                    )
                if a == 0:
                    a = small_value * np.sign(b)
                    return np.insert(
                        np.geomspace(a, b, n - 1, endpoint=endpoint), 0, 0
                    )
            if type.lower() == 'quadratic':
                quadratic_spaced = (np.linspace(0, 1, n) ** 2) * (a - b) + b
                return quadratic_spaced[::-1]
            raise ValueError(f'Type of spacing not known: {type}')

        # For generation of fields 1 and 2 pivot on positive strain
        field_num = np.repeat(
            [1, 2, 3, 4, 5, 6], [num_1, num_2, num_3, num_4, num_5, num_6]
        )
        # Field 1: pivot on positive strain
        eps_n = _np_space(eps_p_b, 0, num_1, type_1, endpoint=False)
        eps_p = np.zeros_like(eps_n) + eps_p_b
        # Field 2: pivot on positive strain
        eps_n = np.append(
            eps_n, _np_space(0, eps_n_b, num_2, type_2, endpoint=False)
        )
        eps_p = np.append(eps_p, np.zeros(num_2) + eps_p_b)
        # For fields 3-4-5 pivot on negative strain
        # Field 3: pivot on negative strain
        eps_n = np.append(eps_n, np.zeros(num_3) + eps_n_b)
        eps_p = np.append(
            eps_p, _np_space(eps_p_b, eps_p_y, num_3, type_3, endpoint=False)
        )
        # Field 4: pivot on negative strain
        eps_n = np.append(eps_n, np.zeros(num_4) + eps_n_b)
        eps_p = np.append(
            eps_p, _np_space(eps_p_y, 0, num_4, type_4, endpoint=False)
        )
        # Field 5: pivot on negative strain
        eps_p_lim = eps_n_b * (h - (y_n - y_p)) / h
        eps_n = np.append(eps_n, np.zeros(num_5) + eps_n_b)
        eps_p = np.append(
            eps_p, _np_space(0, eps_p_lim, num_5, type_5, endpoint=False)
        )
        # Field 6: pivot on eps_n_y point or eps_n_b
        # If reinforced concrete section pivot on eps_n_y (default -0.002)
        # otherwise pivot on eps_n_b (in top chord)
        if self.section.geometry.reinforced_concrete:
            z_pivot = y_n - (1 - eps_n_y / eps_n_b) * h
            eps_p_6 = np.append(
                _np_space(
                    eps_p_lim, eps_n_y, num_6 - 1, type_6, endpoint=False
                ),
                eps_n_y,
            )
            eps_n_6 = (
                -(eps_n_y - eps_p_6) * (z_pivot - y_n) / (z_pivot - y_p)
                + eps_n_y
            )
        else:
            eps_n_6 = np.zeros(num_6) + eps_n_b
            eps_p_6 = np.append(
                _np_space(
                    eps_p_lim, eps_n_b, num_6 - 1, type_6, endpoint=False
                ),
                eps_n_b,
            )
        eps_n = np.append(eps_n, eps_n_6)
        eps_p = np.append(eps_p, eps_p_6)

        # compute strain components
        kappa_y = (eps_n - eps_p) / (y_n - y_p)
        eps_a = eps_n - kappa_y * y_n

        # rotate back components to work in section CRS
        T = np.array(
            [[np.cos(theta), -np.sin(theta)], [np.sin(theta), np.cos(theta)]]
        )
        components = np.vstack((kappa_y, np.zeros_like(kappa_y)))
        rotated_components = T @ components
        return np.column_stack((eps_a, rotated_components.T)), field_num

    def calculate_nmm_interaction_domain(
        self,
        num_theta: int = 32,
        num_1: int = 1,
        num_2: int = 2,
        num_3: int = 15,
        num_4: int = 10,
        num_5: int = 3,
        num_6: int = 4,
        num: t.Optional[int] = None,
        type_1: t.Literal['linear', 'geometric', 'quadratic'] = 'linear',
        type_2: t.Literal['linear', 'geometric', 'quadratic'] = 'linear',
        type_3: t.Literal['linear', 'geometric', 'quadratic'] = 'geometric',
        type_4: t.Literal['linear', 'geometric', 'quadratic'] = 'linear',
        type_5: t.Literal['linear', 'geometric', 'quadratic'] = 'linear',
        type_6: t.Literal['linear', 'geometric', 'quadratic'] = 'linear',
    ) -> s_res.NMMInteractionDomain:
        """Calculates the NMM interaction domain.

        Arguments:
            num_theta (int): Number of discretization of angle of neutral axis
                (Optional, Default = 32).
            num_1 (int): Number of strain profiles in field 1
                (Optional, default = 1).
            num_2 (int): Number of strain profiles in field 2
                (Optional, default = 2).
            num_3 (int): Number of strain profiles in field 3
                (Optional, default = 15).
            num_4 (int): Number of strain profiles in field 4
                (Optional, default = 10).
            num_5 (int): Number of strain profiles in field 5
                (Optional, default = 3).
            num_6 (int): Number of strain profiles in field 6
                (Optional, default = 4).
            num (int): Total number of strain profiles (Optional, default =
                None). If specified num and num_1, ..., num_6 the total number
                of num may be different.
            type_1 (literal): Type of spacing for field 1. 'linear' for a
                linear spacing, 'geometric' for a geometric spacing 'quadratic'
                for a quadratic spacing (Optional default = 'linear').
            type_2 (literal): Type of spacing for field 2 (default = 'linear').
                See type_1 for options.
            type_3 (literal): Type of spacing for field 3 (default =
                'geometric'). See type_1 for options.
            type_4 (literal): Type of spacing for field 4 (default = 'linear').
                See type_1 for options.
            type_5 (literal): Type of spacing for field 5 (default = 'linear').
                See type_1 for options.
            type_6 (literal): Type of spacing for field 6 (default = 'linear').
                See type_1 for options.

        Returns:
            NMInteractionDomain: The calculation results.
        """
        res = s_res.NMMInteractionDomain()
        res.num_theta = num_theta

        # Process num if given.
        if num is not None:
            num_1, num_2, num_3, num_4, num_5, num_6 = (
                self._process_num_strain_profiles(
                    num, num_1, num_2, num_3, num_4, num_5, num_6
                )
            )

        # cycle for all n_thetas
        thetas = np.linspace(0, np.pi * 2, num_theta)
        # Initialize an empty array with the correct shape
        strains = np.empty((0, 3))
        for theta in thetas:
            # Get ultimate strain profiles for theta angle
            strain, field_num = self._compute_ultimate_strain_profiles(
                theta=theta,
                num_1=num_1,
                num_2=num_2,
                num_3=num_3,
                num_4=num_4,
                num_5=num_5,
                num_6=num_6,
                type_1=type_1,
                type_2=type_2,
                type_3=type_3,
                type_4=type_4,
                type_5=type_5,
                type_6=type_6,
            )
            strains = np.vstack((strains, strain))

        # integrate all strain profiles
        forces = np.zeros_like(strains)
        for i, strain in enumerate(strains):
            N, My, Mz, tri = (
                self.integrator.integrate_strain_response_on_geometry(
                    geo=self.section.geometry,
                    strain=strain,
                    tri=self.triangulated_data,
                )
            )
            if self.triangulated_data is None and tri is not None:
                self.triangulated_data = tri
            forces[i, 0] = N
            forces[i, 1] = My
            forces[i, 2] = Mz

        # Save to results
        res.strains = strains
        res.forces = forces
        res.field_num = field_num

        return res

    def calculate_mm_interaction_domain(
        self, n: float = 0, num_theta: int = 32
    ) -> s_res.MMInteractionDomain:
        """Calculate the My-Mz interaction domain.

        Arguments:
            n (float): Axial force, default = 0.
            n_theta (int): Number of discretization for theta, default = 32.

        Return:
            MMInteractionDomain: The calculation results.
        """
        # Prepare the results
        res = s_res.MMInteractionDomain()
        res.num_theta = num_theta
        # Create array of thetas
        res.theta = np.linspace(0, np.pi * 2, num_theta)
        # Initialize the result's arrays
        res.forces = np.zeros((num_theta, 3))
        res.strains = np.zeros((num_theta, 3))
        # Compute strength for given angle of NA
        for i, th in enumerate(res.theta):
            res_bend_strength = self.calculate_bending_strength(theta=th, n=n)
            # Save forces
            res.forces[i, 0] = n
            res.forces[i, 1] = res_bend_strength.m_y
            res.forces[i, 2] = res_bend_strength.m_z
            # Save strains
            res.strains[i, 0] = res_bend_strength.eps_a
            res.strains[i, 1] = res_bend_strength.chi_y
            res.strains[i, 2] = res_bend_strength.chi_z

        return res

    def calculate_strain_profile(
        self,
        n,
        my,
        mz,
        initial: bool = False,
        max_iter: int = 10,
        tol: float = 1e-6,
    ) -> t.List[float]:
        """Get the strain plane for a given axial force and biaxial bending.

        Args:
            n (float): Axial load.
            my (float): Bending moment around y-axis.
            mz (float): Bending moment around z-axis.
            initial (bool): If True the modified newton with initial tangent is
                used (default = False).
            max_iter (int): the maximum number of iterations in the iterative
                process (default = 10).
            tol (float): the tolerance for convergence test in terms of strain
                increment.

        Returns:
            List(float): 3 floats: Axial strain at (0,0), and curvatures of the
            section around y and z axes.
        """
        # Get the gometry
        geom = self.section.geometry

        # Collect loads in a numpy array
        loads = np.array([n, my, mz])

        # Compute initial tangent stiffness matrix
        stiffness_tangent, tri = (
            self.integrator.integrate_strain_response_on_geometry(
                geom,
                [0, 0, 0],
                integrate='modulus',
                tri=self.triangulated_data,
            )
        )
        # eventually save the triangulation data
        if self.triangulated_data is None and tri is not None:
            self.triangulated_data = tri

        # Calculate strain plane with Newton Rhapson Iterative method
        num_iter = 0
        strain = np.zeros(3)

        # Factorize once the stiffness matrix if using initial
        if initial:
            # LU factorization
            # (maybe also Choelesky could work if matrix always SPD?)
            lu, piv = lu_factor(stiffness_tangent)

        # Do Newton loops
        while True:
            # Check if number of iterations exceeds the maximum
            if num_iter > max_iter:
                break

            # Calculate response and residuals
            response = np.array(self.integrate_strain_profile(strain=strain))
            residual = loads - response

            if initial:
                # Solve using the decomposed matrix
                delta_strain = lu_solve((lu, piv), residual)
            else:
                # Calculate the current tangent stiffness
                stiffness_tangent, _ = (
                    self.integrator.integrate_strain_response_on_geometry(
                        geom,
                        strain,
                        integrate='modulus',
                        tri=self.triangulated_data,
                    )
                )

                # Solve using the current tangent stiffness
                delta_strain = np.linalg.solve(stiffness_tangent, residual)

            # Update the strain
            strain += delta_strain

            num_iter += 1

            # Check for convergence:
            if np.linalg.norm(delta_strain) < tol:
                break

        if num_iter >= max_iter:
            raise StopIteration('Maximum number of iterations reached.')

        return strain.tolist()<|MERGE_RESOLUTION|>--- conflicted
+++ resolved
@@ -326,10 +326,6 @@
                     y_p = g.polygon.bounds[1]
                 elif isinstance(g, PointGeometry):
                     y_p = g._point.coords[0][1]
-<<<<<<< HEAD
-                eps_n = other_g.material.constitutive_law.get_ultimate_strain(
-                    yielding=yielding
-=======
                 # Check if the section is a reinforced concrete section:
                 # If it is, we need to obtain the "yield" strain of concrete
                 # (-0.002 for default parabola-rectangle concrete)
@@ -350,9 +346,8 @@
                     else False
                 )
 
-                eps_n = other_g.material.get_ultimate_strain(
+                eps_n = other_g.material.constitutive_law.get_ultimate_strain(
                     yielding=use_yielding
->>>>>>> ff1b81b8
                 )[0]
 
                 if isinstance(other_g, SurfaceGeometry):
