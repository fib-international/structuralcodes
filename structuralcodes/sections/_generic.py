"""Generic class section implemenetation."""

from __future__ import annotations

import typing as t
import warnings
from math import cos, sin

import numpy as np
from numpy.typing import ArrayLike
from shapely import MultiPolygon
from shapely.ops import unary_union

import structuralcodes.core._section_results as s_res
from structuralcodes.core.base import Section, SectionCalculator
from structuralcodes.geometry import (
    CompoundGeometry,
    PointGeometry,
    SurfaceGeometry,
)
from structuralcodes.materials.constitutive_laws import Elastic

from .section_integrators import integrator_factory


class GenericSection(Section):
    """This is the implementation of the generic class section.

    The section is a 2D geometry where Y axis is horizontal while
    Z axis is vertical.
    The moments and curvatures around Y and Z axes are assumed
    positive according to RHR.

    Attributes:
        geometry: (SurfaceGeometry or CompoundGeometry)
            the geometry of the section
        name: (str) the name of the section
        section_calculator: (GenericSectionCalculator)
            the object responsible for performing different
            calculations on the section (e.g. bending strength,
            moment curvature, etc.)
        gross_properties: (GrossProperties)
            the results of gross properties computation
    """

    def __init__(
        self,
        geometry: t.Union[SurfaceGeometry, CompoundGeometry],
        name: t.Optional[str] = None,
        integrator: t.Literal['marin', 'fiber'] = 'marin',
        **kwargs,
    ) -> None:
        if name is None:
            name = 'GenericSection'
        super().__init__(name)
        self.geometry = geometry
        self.section_calculator = GenericSectionCalculator(
            sec=self, integrator=integrator, **kwargs
        )
        self._gross_properties = None

    @property
    def gross_properties(self) -> s_res.GrossProperties:
        """Return the gross properties of the section."""
        if self._gross_properties is None:
            self._gross_properties = (
                self.section_calculator._calculate_gross_section_properties()
            )
        return self._gross_properties


class GenericSectionCalculator(SectionCalculator):
    """Calculator class implementing analysis algortims for
    Code checks.
    """

    def __init__(
        self, sec: GenericSection, integrator: str = 'Marin', **kwargs
    ) -> None:
        """Initialize the GenericSectionCalculator.

        Args:
            section (SectionCalculator): the section object.
            integrator (str): the integrator to be used for computations
                            (default = 'marin')

        Note:
            when using 'fiber' integrator the kwarg 'mesh_size' can be used
            to specify a dimensionless number (between 0 and 1) specifying
            the size of the resulting mesh.
        """
        super().__init__(section=sec)
        # Select the integrator if specified
        self.integrator = integrator_factory(integrator)()
        # Mesh size used for Fibre integrator
        self.mesh_size = kwargs.get('mesh_size', 0.01)
        # triangulated_data used for Fibre integrator
        self.triangulated_data = None
        # Maximum and minimum axial load
        self._n_max = None
        self._n_min = None

    def _calculate_gross_section_properties(self) -> s_res.GrossProperties:
        """Calculates the gross section properties of the GenericSection.

        This function is private and called when the section is created
        It stores the result into the result object.

        Returns:
        gross_section_properties (GrossSection)
        """
        # It will use the algorithms for generic sections
        gp = s_res.GrossProperties()

        # Computation of perimeter using shapely
        polygon = unary_union(
            [geo.polygon for geo in self.section.geometry.geometries]
        )
        if isinstance(polygon, MultiPolygon):
            gp.perimeter = 0.0
            warnings.warn(
                'Perimiter computation for a multi polygon is not defined.'
            )

        gp.perimeter = polygon.exterior.length

        # Computation of area: this is taken directly from shapely
        gp.area = self.section.geometry.area
        # Computation of surface area, reinforcement area, EA (axial rigidity)
        # and mass: Morten -> problem with units! how do we deal with it?
        for geo in self.section.geometry.geometries:
            gp.ea += geo.area * geo.material.get_tangent(eps=0)[0]
            gp.area_surface += geo.area
            if geo.density is not None:
                # this assumes area in mm2 and density in kg/m3
                gp.mass += geo.area * geo.density * 1e-9

        for geo in self.section.geometry.point_geometries:
            gp.ea += geo.area * geo.material.get_tangent(eps=0)[0]
            gp.area_reinforcement += geo.area
            if geo.density is not None:
                # this assumes area in mm2 and density in kg/m3
                gp.mass += geo.area * geo.density * 1e-9

        # Computation of area moments
        #
        # Implementation idea:
        # Using integrator: we need to compute the following integrals:
        # E Sy = integr(E*z*dA)
        # E Sz = integr(E*y*dA)
        # E Iyy = integr(E*z*z*dA)
        # E Izz = integr(E*y*y*dA)
        # E Iyz = integr(E*y*z*dA)
        #
        # The first can be imagined as computing axial force
        # by integration of a E*z stress;
        # since eps = eps_a + ky * z - kz * y
        # E*z is the stress corresponding to an elastic material
        # with stiffness E and strain equal to z (i.e. eps_a and kz = 0,
        # ky = 1 )
        #
        # With the same idea we can integrate the other quantities.

        def compute_area_moments(geometry, material=None):
            # create a new dummy geometry from the original one
            # with dummy material
            geometry = geometry.from_geometry(
                geo=geometry, new_material=material
            )
            # Integrate a dummy strain profile for getting first and
            # second moment respect y axis and product moment
            (
                sy,
                iyy,
                iyz,
                tri,
            ) = self.integrator.integrate_strain_response_on_geometry(
                geometry,
                [0, 1, 0],
                mesh_size=self.mesh_size,
            )
            # Integrate a dummy strain profile for getting first
            # and second moment respect z axis and product moment
            (
                sz,
                izy,
                izz,
                _,
            ) = self.integrator.integrate_strain_response_on_geometry(
                geometry,
                [0, 0, -1],
                tri=tri,
                mesh_size=self.mesh_size,
            )
            if abs(abs(izy) - abs(iyz)) > 10:
                error_str = 'Something went wrong with computation of '
                error_str += f'moments of area: iyz = {iyz}, izy = {izy}.\n'
                error_str += 'They should be equal but are not!'
                raise RuntimeError(error_str)

            return abs(sy), abs(sz), abs(iyy), abs(izz), abs(iyz)

        # Create a dummy material for integration of area moments
        # This is used for J, S etc, not for E_J E_S etc
        dummy_mat = Elastic(E=1)
        # Computation of moments of area (material-independet)
        # Note: this could be un-meaningfull when many materials
        # are combined
        gp.sy, gp.sz, gp.iyy, gp.izz, gp.iyz = compute_area_moments(
            geometry=self.section.geometry, material=dummy_mat
        )

        # Computation of moments of area times E
        gp.e_sy, gp.e_sz, gp.e_iyy, gp.e_izz, gp.e_iyz = compute_area_moments(
            geometry=self.section.geometry
        )

        # Compute Centroid coordinates
        gp.cy = gp.e_sz / gp.ea
        gp.cz = gp.e_sy / gp.ea

        # Compute of moments of area relative to yz centroidal axes
        translated_geometry = self.section.geometry.translate(
            dx=-gp.cy, dy=-gp.cz
        )
        _, _, gp.iyy_c, gp.izz_c, gp.iyz_c = compute_area_moments(
            geometry=translated_geometry, material=dummy_mat
        )

        # Computation of moments of area times E
        _, _, gp.e_iyy_c, gp.e_izz_c, gp.e_iyz_c = compute_area_moments(
            geometry=translated_geometry
        )

        # Compute principal axes of inertia and principal inertia
        def find_principal_axes_moments(iyy, izz, iyz):
            eigres = np.linalg.eig(np.array([[iyy, iyz], [iyz, izz]]))
            max_idx = np.argmax(eigres[0])
            min_idx = 0 if max_idx == 1 else 1
            i11 = eigres[0][max_idx]
            i22 = eigres[0][min_idx]
            theta = np.arccos(np.dot(np.array([1, 0]), eigres[1][:, max_idx]))
            return i11, i22, theta

        gp.i11, gp.i22, gp.theta = find_principal_axes_moments(
            gp.iyy_c, gp.izz_c, gp.iyz_c
        )
        gp.e_i11, gp.e_i22, gp.e_theta = find_principal_axes_moments(
            gp.e_iyy_c, gp.e_izz_c, gp.e_iyz_c
        )

        return gp

    def get_balanced_failure_strain(
        self, geom: CompoundGeometry, yielding: bool = False
    ) -> t.Tuple[float, float, float]:
        """Returns the strain profile corresponding to balanced failure.

        This is found from all ultimate strains for all materials, checking
        the minimum value of curvature.
        It returns a tuple with:
        1. Value of y coordinate for negative failure
        2. Value of y coordinate for positive failure
        3. Strain profile as a list with three values: axial strain, curvature
           y*, curvature z* (assumed zero since in the rotated frame y*z* it is
           a case of uniaxial bending).

        Args:
            geom: the compund geometry
            yielding: (bool, default = False) consider yielding instead of
                ultimate strain

        Returns:
            Returns a tuple (float, float, float) that define the strain
            distribution
        """
        chi_min = 1e10
        for g in geom.geometries + geom.point_geometries:
            for other_g in geom.geometries + geom.point_geometries:
                # if g != other_g:
                eps_p = g.material.get_ultimate_strain(yielding=yielding)[0]
                if isinstance(g, SurfaceGeometry):
                    y_p = g.polygon.bounds[1]
                elif isinstance(g, PointGeometry):
                    y_p = g._point.coords[0][1]
                eps_n = other_g.material.get_ultimate_strain(
                    yielding=yielding
                )[1]
                if isinstance(other_g, SurfaceGeometry):
                    y_n = other_g.polygon.bounds[3]
                elif isinstance(other_g, PointGeometry):
                    y_n = other_g._point.coords[0][1]
                if y_p >= y_n:
                    continue
                chi = -(eps_p - eps_n) / (y_p - y_n)
                # print(y_p,eps_p,y_n,eps_n,chi)
                if chi < chi_min:
                    chi_min = chi
                    eps_0 = eps_n + chi_min * y_n
                    y_n_min = y_n
                    y_p_min = y_p
        y_p, y_n = y_p_min, y_n_min
        # In standard CRS negative curvature stretches bottom fiber
        strain = [eps_0, -chi_min, 0]
        return (y_n, y_p, strain)

    def find_equilibrium_fixed_pivot(
        self, geom: CompoundGeometry, n: float, yielding: bool = False
    ) -> t.Tuple[float, float, float]:
        """Find the equilibrium changing curvature fixed a pivot.
        The algorithm uses bisection algorithm between curvature
        of balanced failure and 0. Selected the pivot point as
        the top or the bottom one, the neutral axis is lowered or
        raised respectively.

        Arguments:
        geom: (CompoundGeometry) A geometry in the rotated reference system
        n: (float) value of external axial force needed to be equilibrated

        Returns:
        strain: list of 3 floats. Axial strain at (0,0) curvatures of y* and z*
            axes. Note that being uniaxial bending, curvature along z* is 0.0
        """
        # Number of maximum iteration for the bisection algorithm
        ITMAX = 100
        # 1. Start with a balanced failure: this is found from all ultimate
        # strains for all materials, checking the minimum curvature value
        y_n, y_p, strain = self.get_balanced_failure_strain(geom, yielding)
        eps_p = strain[0] + strain[1] * y_p
        eps_n = strain[0] + strain[1] * y_n
        # Integrate this strain profile corresponding to balanced failure
        (
            n_int,
            _,
            _,
            tri,
        ) = self.integrator.integrate_strain_response_on_geometry(
            geom, strain, tri=self.triangulated_data, mesh_size=self.mesh_size
        )
        # Check if there is equilibrium with this strain distribution
        chi_a = strain[1]
        dn_a = n_int - n
        # It may occur that dn_a is already almost zero (in equilibrium)
        if abs(dn_a) <= 1e-2:
            # return the equilibrium position
            return [strain[0], chi_a, 0]
        chi_b = -1e-13
        if n_int < n:
            # Too much compression, raise NA
            pivot = y_p
            strain_pivot = eps_p
        else:
            # Too much tension, lower NA
            pivot = y_n
            strain_pivot = eps_n
        eps_0 = strain_pivot - chi_b * pivot
        n_int, _, _, _ = self.integrator.integrate_strain_response_on_geometry(
            geom, [eps_0, chi_b, 0], tri=self.triangulated_data
        )
        dn_b = n_int - n
        it = 0
        while (abs(dn_a - dn_b) > 1e-2) and (it < ITMAX):
            chi_c = (chi_a + chi_b) / 2.0
            eps_0 = strain_pivot - chi_c * pivot
            (
                n_int,
                _,
                _,
                _,
            ) = self.integrator.integrate_strain_response_on_geometry(
                geom, [eps_0, chi_c, 0], tri=self.triangulated_data
            )
            dn_c = n_int - n
            if dn_c * dn_a < 0:
                chi_b = chi_c
                dn_b = dn_c
            else:
                chi_a = chi_c
                dn_a = dn_c
            it += 1
        if it >= ITMAX:
            s = f'Last iteration reached a unbalance of {dn_c}'
            raise ValueError(f'Maximum number of iterations reached.\n{s}')
        # Found equilibrium
        # save the triangulation data
        if self.triangulated_data is None:
            self.triangulated_data = tri
        # Return the strain distribution
        return [eps_0, chi_c, 0]

    def _prefind_range_curvature_equilibrium(
        self,
        geom: CompoundGeometry,
        n: float,
        curv: float,
        eps_0_a: float,
        dn_a: float,
    ):
        """Perfind range where the curvature equilibrium is located.

        This algorithms quickly finds a position of NA that guaranteed the
        existence of at least one zero in the function dn vs. curv in order
        to apply the bisection algorithm.
        """
        ITMAX = 20
        sign = -1 if dn_a > 0 else 1
        found = False
        it = 0
        delta = 1e-3
        while not found and it < ITMAX:
            eps_0_b = eps_0_a + sign * delta * (it + 1)
            (
                n_int,
                _,
                _,
                _,
            ) = self.integrator.integrate_strain_response_on_geometry(
                geom, [eps_0_b, curv, 0], tri=self.triangulated_data
            )
            dn_b = n_int - n
            if dn_a * dn_b < 0:
                found = True
            elif abs(dn_b) > abs(dn_a):
                # we are driving aay from the solution, probably due
                # to failure of a material
                delta /= 2
                it -= 1
            it += 1
        if it >= ITMAX and not found:
            s = f'Last iteration reached a unbalance of: \
                dn_a = {dn_a} dn_b = {dn_b})'
            raise ValueError(f'Maximum number of iterations reached.\n{s}')
        return (eps_0_b, dn_b)

    def find_equilibrium_fixed_curvature(
        self, geom: CompoundGeometry, n: float, curv: float, eps_0: float
    ):
        """Find strain profile with equilibrium with fixed curvature.
        Given curvature and external axial force, find the strain profile
        that makes internal and external axial force in equilibrium.

        Arguments:
        geom: (CompounGeometry) the geometry
        n: (float) the external axial load
        curv: (float) the value of curvature
        eps_0: (float) a first attempt for neutral axis position
        """
        # Useful for Moment Curvature Analysis
        # Number of maximum iteration for the bisection algorithm
        ITMAX = 100
        # Start from previous position of N.A.
        eps_0_a = eps_0
        # find internal axial force by integration
        (
            n_int,
            _,
            _,
            tri,
        ) = self.integrator.integrate_strain_response_on_geometry(
            geom, [eps_0, curv, 0], tri=self.triangulated_data
        )
        if self.triangulated_data is None:
            self.triangulated_data = tri
        dn_a = n_int - n
        # It may occur that dn_a is already almost zero (in eqiulibrium)
        if abs(dn_a) <= 1e-2:
            # return the equilibrium position
            return [eps_0_a, curv, 0]
        eps_0_b, dn_b = self._prefind_range_curvature_equilibrium(
            geom, n, curv, eps_0_a, dn_a
        )
        # Found a range within there is the solution, apply bisection
        it = 0
        while (abs(dn_a - dn_b) > 1e-2) and (it < ITMAX):
            eps_0_c = (eps_0_a + eps_0_b) / 2
            (
                n_int,
                _,
                _,
                _,
            ) = self.integrator.integrate_strain_response_on_geometry(
                geom, [eps_0_c, curv, 0], tri=self.triangulated_data
            )
            dn_c = n_int - n
            if dn_a * dn_c < 0:
                dn_b = dn_c
                eps_0_b = eps_0_c
            else:
                dn_a = dn_c
                eps_0_a = eps_0_c
            it += 1
        if it >= ITMAX:
            s = f'Last iteration reached a unbalance of: \
                dn_c = {dn_c}'
            raise ValueError(f'Maximum number of iterations reached.\n{s}')
        return [eps_0_c, curv, 0]

    def calculate_limit_axial_load(self):
        """Compute maximum and minimum axial load.

        Returns:
            (float, float) Minimum and Maximum axial load.
        """
        # Find balanced failure to get strain limits
        y_n, y_p, strain = self.get_balanced_failure_strain(
            geom=self.section.geometry, yielding=False
        )
        eps_p = strain[0] + strain[1] * y_p
        eps_n = strain[0] + strain[1] * y_n

        n_min, _, _, tri = (
            self.integrator.integrate_strain_response_on_geometry(
                self.section.geometry,
                [eps_n, 0, 0],
                tri=self.triangulated_data,
                mesh_size=self.mesh_size,
            )
        )
        n_max, _, _, _ = self.integrator.integrate_strain_response_on_geometry(
            self.section.geometry, [eps_p, 0, 0], tri=tri
        )

        if self.triangulated_data is None:
            self.triangulated_data = tri
        return n_min, n_max

    @property
    def n_min(self) -> float:
        """Return minimum axial load."""
        if self._n_min is None:
            self._n_min, self._n_max = self.calculate_limit_axial_load()
        return self._n_min

    @property
    def n_max(self) -> float:
        """Return maximum axial load."""
        if self._n_max is None:
            self._n_min, self._n_max = self.calculate_limit_axial_load()
        return self._n_max

    def check_axial_load(self, n: float):
        """Check if axial load n is within section limits."""
        if n < self.n_min or n > self.n_max:
            error_str = f'Axial load {n} cannot be taken by section.\n'
            error_str += f'n_min = {self.n_min} / n_max = {self.n_max}'
            raise ValueError(error_str)

    def _rotate_triangulated_data(self, theta: float):
        """Rotate triangulated data of angle theta."""
        rotated_triangulated_data = []
        for tr in self.triangulated_data:
            T = np.array([[cos(theta), -sin(theta)], [sin(theta), cos(theta)]])
            coords = np.vstack((tr[0], tr[1]))
            coords_r = T @ coords
            rotated_triangulated_data.append(
                (coords_r[0, :], coords_r[1, :], tr[2], tr[3])
            )
        self.triangulated_data = rotated_triangulated_data

    def integrate_strain_profile(
        self, strain: ArrayLike
    ) -> t.Tuple[float, float, float]:
        """Integrate a strain profile returning internal forces.

        Args:
            strain: (Array like) represents the deformation plane
                    the strain should have three entries representing
                    respectively:
                    axial strain (At 0,0 coordinates)
                    curv_y
                    curv_z

        Returns:
            (float, float, float) N, My and Mz
        """
        N, My, Mz, _ = self.integrator.integrate_strain_response_on_geometry(
            geo=self.section.geometry,
            strain=strain,
            tri=self.triangulated_data,
        )
        return N, My, Mz

    def calculate_bending_strength(
        self, theta=0, n=0
    ) -> s_res.UltimateBendingMomentResults:
        """Calculates the bending strength for given inclination of n.a.
        and axial load.

        Arguments:
        theta (float, default = 0): inclination of n.a. respect to section
            y axis
        n (float, default = 0): axial load applied to the section
            (+: tension, -: compression)

        Return:
        ultimate_bending_moment_result (UltimateBendingMomentResult)
        """
        # Compute the bending strength with the bisection algorithm
        # Rotate the section of angle theta
        rotated_geom = self.section.geometry.rotate(-theta)
        if self.triangulated_data is not None:
            # Rotate also triangulated data!
            self._rotate_triangulated_data(-theta)

        # Check if the section can carry the axial load
        self.check_axial_load(n=n)
        # Find the strain distribution corresponding to failure and equilibrium
        # with external axial force
        strain = self.find_equilibrium_fixed_pivot(rotated_geom, n)
        # Compute the internal forces with this strain distribution
        N, My, Mz, _ = self.integrator.integrate_strain_response_on_geometry(
            geo=rotated_geom, strain=strain, tri=self.triangulated_data
        )

        # Rotate back to section CRS TODO Check
        T = np.array([[cos(theta), -sin(theta)], [sin(theta), cos(theta)]])
        M = T @ np.array([[My], [Mz]])
        if self.triangulated_data is not None:
            # Rotate back also triangulated data!
            self._rotate_triangulated_data(theta)

        # Create result object
        res = s_res.UltimateBendingMomentResults()
        res.theta = theta
        res.n = N
        res.chi_y = strain[1]
        res.chi_z = strain[2]
        res.eps_a = strain[0]
        res.m_y = M[0, 0]
        res.m_z = M[1, 0]

        return res

    def calculate_moment_curvature(
        self, theta=0, n=0
    ) -> s_res.MomentCurvatureResults:
        """Calculates the moment-curvature relation for given inclination of
        n.a. and axial load.

        Arguments:
        theta (float, default = 0): inclination of n.a. respect to y axis
        n (float, default = 0): axial load applied to the section
            (+: tension, -: compression)

        Return:
        moment_curvature_result (MomentCurvatureResults)
        """
        # Create an empty response object
        res = s_res.MomentCurvatureResults()
        res.n = n
        # Rotate the section of angle theta
        rotated_geom = self.section.geometry.rotate(-theta)
        if self.triangulated_data is not None:
            # Rotate also triangulated data!
            self._rotate_triangulated_data(-theta)

        # Check if the section can carry the axial load
        self.check_axial_load(n=n)
        # Find ultimate curvature from the strain distribution corresponding
        # to failure and equilibrium with external axial force
        strain = self.find_equilibrium_fixed_pivot(rotated_geom, n)
        chi_ultimate = strain[1]
        # Find the yielding curvature
        strain = self.find_equilibrium_fixed_pivot(
            rotated_geom, n, yielding=True
        )
        chi_yield = strain[1]
        if chi_ultimate * chi_yield < 0:
            # They cannot have opposite signs!
            raise ValueError(
                'curvature at yield and ultimate cannot have opposite signs!'
            )
        # Define the array of curvatures
        if abs(chi_ultimate) <= abs(chi_yield) + 1e-8:
            # We don't want a plastic branch in the analysis
            # this is done to speed up analysis
            chi = np.linspace(chi_yield / 10, chi_yield, 10)
        else:
            chi = np.concatenate(
                (
                    np.linspace(chi_yield / 10, chi_yield, 10, endpoint=False),
                    np.linspace(chi_yield, chi_ultimate, 100),
                )
            )

        # prepare results
        eps_a = np.zeros_like(chi)
        my = np.zeros_like(chi)
        mz = np.zeros_like(chi)
        chi_y = np.zeros_like(chi)
        chi_z = np.zeros_like(chi)
        # Previous position of strain at (0,0)
        strain = [0, 0, 0]
        # For each value of curvature
        for i, curv in enumerate(chi):
            # find the new position of neutral axis for mantaining equilibrium
            # store the information in the results object for the current
            # value of curvature
            strain = self.find_equilibrium_fixed_curvature(
                rotated_geom, n, curv, strain[0]
            )
            (
                _,
                My,
                Mz,
                _,
            ) = self.integrator.integrate_strain_response_on_geometry(
                geo=rotated_geom, strain=strain, tri=self.triangulated_data
            )
            # Rotate back to section CRS
            T = np.array([[cos(theta), -sin(theta)], [sin(theta), cos(theta)]])
            M = T @ np.array([[My], [Mz]])
            eps_a[i] = strain[0]
            my[i] = M[0, 0]
            mz[i] = M[1, 0]
            chi_mat = T @ np.array([[curv], [0]])
            chi_y[i] = chi_mat[0, 0]
            chi_z[i] = chi_mat[1, 0]

        if self.triangulated_data is not None:
            # Rotate back also triangulated data!
            self._rotate_triangulated_data(theta)
        res.chi_y = chi_y
        res.chi_z = chi_z
        res.eps_axial = eps_a
        res.m_y = my
        res.m_z = mz

        return res

    def calculate_nm_interaction_domain(
        self, theta: float = 0, num_axial: int = 100
    ) -> s_res.NMInteractionDomain:
        """Calculate the NM interaction domain (attempt to make it faster).
<<<<<<< HEAD

        Arguments:
        theta (float, default = 0): inclination of n.a. respect to y axis
        n_axial (int, default = 100): number of discretization for axial load

        Return:
        (NmInteractionDomain)
        """
        # Prepare the results
        res = s_res.NMInteractionDomain()
        res.theta = theta
        # with this version really n_axial is not used unless we perform
        # some resampling after computation?
        res.num_axial = num_axial

        # Get ultimate strain profiles for theta angle
        strains = self._compute_ultimate_strain_profiles(theta=theta)

        # integrate all strain profiles
        forces = np.zeros_like(strains)
        for i, strain in enumerate(strains):
            N, My, Mz, tri = (
                self.integrator.integrate_strain_response_on_geometry(
                    geo=self.section.geometry,
                    strain=strain,
                    tri=self.triangulated_data,
                )
            )
            if self.triangulated_data is None:
                self.triangulated_data = tri
            forces[i, 0] = N
            forces[i, 1] = My
            forces[i, 2] = Mz

        # Save to results
        res.strains = strains
        res.forces = forces
        res.m_z = forces[:, 2]
        res.m_y = forces[:, 1]
        res.n = forces[:, 0]

        return res

    def _compute_ultimate_strain_profiles(self, theta: float = 0):
        """Return an array of ultimate strain profiles.

        Args:
        theta: (float) the angle of neutral axis
        """
        rotated_geom = self.section.geometry.rotate(-theta)

        # Find yield failure
        y_n, y_p, strain = self.get_balanced_failure_strain(
            geom=rotated_geom, yielding=True
        )
        eps_p_y = strain[0] + strain[1] * y_p
        eps_n_y = strain[0] + strain[1] * y_n
        # Find balanced failure: this defines the transition
        # between fields 2 and 3
        y_n, y_p, strain = self.get_balanced_failure_strain(
            geom=rotated_geom, yielding=False
        )
        eps_p_b = strain[0] + strain[1] * y_p
        eps_n_b = strain[0] + strain[1] * y_n

        # get h of the rotated geometry
        _, _, min_y, _ = rotated_geom.calculate_extents()
        h = y_n - min_y

        # For generation of fields 1 and 2 pivot on positive strain
        # Field 1: pivot on positive strain
        n = 3
        eps_n = np.linspace(eps_p_b, 0, n, endpoint=False)
        eps_p = np.zeros_like(eps_n) + eps_p_b
        # Field 2: pivot on positive strain
        n = 10  # 10
        eps_n = np.append(eps_n, np.linspace(0, eps_n_b, n, endpoint=False))
        eps_p = np.append(eps_p, np.zeros(n) + eps_p_b)
        # For fields 3-4-5 pivot on negative strain
        # Field 3: pivot on negative strain
        n = 40  # 40
        eps_n = np.append(eps_n, np.zeros(n) + eps_n_b)
        eps_p = np.append(
            eps_p, np.linspace(eps_p_b, eps_p_y, n, endpoint=False)
        )
        # Field 4: pivot on negative strain
        n = 10  # 6
        eps_n = np.append(eps_n, np.zeros(n) + eps_n_b)
        eps_p = np.append(eps_p, np.linspace(eps_p_y, 0, n, endpoint=False))
        # Field 5: pivot on negative strain
        n = 40  # 8
        eps_p_lim = eps_n_b * (h - (y_n - y_p)) / h
        eps_n = np.append(eps_n, np.zeros(n) + eps_n_b)
        eps_p = np.append(eps_p, np.linspace(0, eps_p_lim, n, endpoint=False))
        # Field 6: pivot on eps_n_y point or eps_n_b
        n = 40  # 8
        # If reinforced concrete section pivot on eps_n_y (default -0.002)
        # otherwise pivot on eps_n_b (in top chord)
        if self.section.geometry.reinforced_concrete:
            z_pivot = y_n - (1 - eps_n_y / eps_n_b) * h
            eps_p_6 = np.linspace(eps_p_lim, eps_n_y, n, endpoint=True)
            eps_n_6 = (
                -(eps_n_y - eps_p_6) * (z_pivot - y_n) / (z_pivot - y_p)
                + eps_n_y
            )
        else:
            eps_n_6 = np.zeros(n) + eps_n_b
            eps_p_6 = np.linspace(eps_p_lim, eps_n_b, n, endpoint=False)
        eps_n = np.append(eps_n, eps_n_6)
        eps_p = np.append(eps_p, eps_p_6)

        # rotate them
        kappa_y = (eps_n - eps_p) / (y_n - y_p)
        eps_a = eps_n - kappa_y * y_n
        kappa_z = np.zeros_like(kappa_y)

        # rotate back components to work in section CRS
        T = np.array([[cos(theta), -sin(theta)], [sin(theta), cos(theta)]])
        components = np.vstack((kappa_y, kappa_z))
        rotated_components = T @ components
        return np.column_stack((eps_a, rotated_components.T))

    def calculate_nmm_interaction_domain(
        self, num_theta: int = 32, num_axial: int = 20
    ) -> s_res.NMMInteractionDomain:
        """Calculates the NMM interaction domain."""
        res = s_res.NMMInteractionDomain()
        res.num_theta = num_theta
        # TODO: if we want to resample and structure better data we can
        # use n_axial as the number of discretizations in axial direction
        res.num_axial = num_axial

        # cycle for all n_thetas
        thetas = np.linspace(0, np.pi * 2, num_theta)
        # Initialize an empty array with the correct shape
        strains = np.empty((0, 3))
        for theta in thetas:
            # Get ultimate strain profiles for theta angle
            strain = self._compute_ultimate_strain_profiles(theta=theta)
            strains = np.vstack((strains, strain))

        # integrate all strain profiles
        forces = np.zeros_like(strains)
        for i, strain in enumerate(strains):
            N, My, Mz, tri = (
                self.integrator.integrate_strain_response_on_geometry(
                    geo=self.section.geometry,
                    strain=strain,
                    tri=self.triangulated_data,
                )
            )
            if self.triangulated_data is None:
                self.triangulated_data = tri
            forces[i, 0] = N
            forces[i, 1] = My
            forces[i, 2] = Mz

        # Save to results
        res.strains = strains
        res.forces = forces

        return res

    def calculate_mm_interaction_domain(
        self, n: float = 0, num_theta: int = 32
    ) -> s_res.MMInteractionDomain:
        """Calculate the My-Mz interaction domain.

        Arguments:
        n (float, default = 0): axial force
        n_theta (int, default = 32): number of discretization for theta

        Return:
        (MMInteractionDomain)
        """
        # Prepare the results
        res = s_res.MMInteractionDomain()
        res.num_theta = num_theta
        res.n = n
        # Create array of thetas
        res.theta = np.linspace(0, np.pi * 2, num_theta)
        # Initialize the result's arrays
        res.m_y = np.zeros_like(res.theta)
        res.m_z = np.zeros_like(res.theta)
        # Compute strength for given angle of NA
        for i, th in enumerate(res.theta):
            res_bend_strength = self.calculate_bending_strength(theta=th, n=n)
            res.m_y[i] = res_bend_strength.m_y
            res.m_z[i] = res_bend_strength.m_z

        return res

=======
>>>>>>> 96e4bc32

        Arguments:
        theta (float, default = 0): inclination of n.a. respect to y axis
        n_axial (int, default = 100): number of discretization for axial load

        Return:
        (NmInteractionDomain)
        """
        # Prepare the results
        res = s_res.NMInteractionDomain()
        res.theta = theta
        # with this version really n_axial is not used unless we perform
        # some resampling after computation?
        res.num_axial = num_axial

        # Get ultimate strain profiles for theta angle
        strains = self._compute_ultimate_strain_profiles(theta=theta)

        # integrate all strain profiles
        forces = np.zeros_like(strains)
        for i, strain in enumerate(strains):
            N, My, Mz, tri = (
                self.integrator.integrate_strain_response_on_geometry(
                    geo=self.section.geometry,
                    strain=strain,
                    tri=self.triangulated_data,
                )
            )
            if self.triangulated_data is None:
                self.triangulated_data = tri
            forces[i, 0] = N
            forces[i, 1] = My
            forces[i, 2] = Mz

        # Save to results
        res.strains = strains
        res.forces = forces
        res.m_z = forces[:, 2]
        res.m_y = forces[:, 1]
        res.n = forces[:, 0]

        return res

    def _compute_ultimate_strain_profiles(self, theta: float = 0):
        """Return an array of ultimate strain profiles.

        Args:
        theta: (float) the angle of neutral axis
        """
        rotated_geom = self.section.geometry.rotate(-theta)

        # Find yield failure
        y_n, y_p, strain = self.get_balanced_failure_strain(
            geom=rotated_geom, yielding=True
        )
        eps_p_y = strain[0] + strain[1] * y_p
        eps_n_y = strain[0] + strain[1] * y_n
        # Find balanced failure: this defines the transition
        # between fields 2 and 3
        y_n, y_p, strain = self.get_balanced_failure_strain(
            geom=rotated_geom, yielding=False
        )
        eps_p_b = strain[0] + strain[1] * y_p
        eps_n_b = strain[0] + strain[1] * y_n

        # get h of the rotated geometry
        _, _, min_y, _ = rotated_geom.calculate_extents()
        h = y_n - min_y

        # For generation of fields 1 and 2 pivot on positive strain
        # Field 1: pivot on positive strain
        n = 3
        eps_n = np.linspace(eps_p_b, 0, n, endpoint=False)
        eps_p = np.zeros_like(eps_n) + eps_p_b
        # Field 2: pivot on positive strain
        n = 10  # 10
        eps_n = np.append(eps_n, np.linspace(0, eps_n_b, n, endpoint=False))
        eps_p = np.append(eps_p, np.zeros(n) + eps_p_b)
        # For fields 3-4-5 pivot on negative strain
        # Field 3: pivot on negative strain
        n = 40  # 40
        eps_n = np.append(eps_n, np.zeros(n) + eps_n_b)
        eps_p = np.append(
            eps_p, np.linspace(eps_p_b, eps_p_y, n, endpoint=False)
        )
        # Field 4: pivot on negative strain
        n = 10  # 6
        eps_n = np.append(eps_n, np.zeros(n) + eps_n_b)
        eps_p = np.append(eps_p, np.linspace(eps_p_y, 0, n, endpoint=False))
        # Field 5: pivot on negative strain
        n = 40  # 8
        eps_p_lim = eps_n_b * (h - (y_n - y_p)) / h
        eps_n = np.append(eps_n, np.zeros(n) + eps_n_b)
        eps_p = np.append(eps_p, np.linspace(0, eps_p_lim, n, endpoint=False))
        # Field 6: pivot on eps_n_y point or eps_n_b
        n = 40  # 8
        # If reinforced concrete section pivot on eps_n_y (default -0.002)
        # otherwise pivot on eps_n_b (in top chord)
        if self.section.geometry.reinforced_concrete:
            z_pivot = y_n - (1 - eps_n_y / eps_n_b) * h
            eps_p_6 = np.linspace(eps_p_lim, eps_n_y, n, endpoint=True)
            eps_n_6 = (
                -(eps_n_y - eps_p_6) * (z_pivot - y_n) / (z_pivot - y_p)
                + eps_n_y
            )
        else:
            eps_n_6 = np.zeros(n) + eps_n_b
            eps_p_6 = np.linspace(eps_p_lim, eps_n_b, n, endpoint=False)
        eps_n = np.append(eps_n, eps_n_6)
        eps_p = np.append(eps_p, eps_p_6)

        # rotate them
        kappa_y = (eps_n - eps_p) / (y_n - y_p)
        eps_a = eps_n - kappa_y * y_n
        kappa_z = np.zeros_like(kappa_y)

        # rotate back components to work in section CRS
        T = np.array([[cos(theta), -sin(theta)], [sin(theta), cos(theta)]])
        components = np.vstack((kappa_y, kappa_z))
        rotated_components = T @ components
        return np.column_stack((eps_a, rotated_components.T))

    def calculate_nmm_interaction_domain(
        self, num_theta: int = 32, num_axial: int = 20
    ) -> s_res.NMMInteractionDomain:
        """Calculates the NMM interaction domain."""
        res = s_res.NMMInteractionDomain()
        res.num_theta = num_theta
        # TODO: if we want to resample and structure better data we can
        # use n_axial as the number of discretizations in axial direction
        res.num_axial = num_axial

        # cycle for all n_thetas
        thetas = np.linspace(0, np.pi * 2, num_theta)
        # Initialize an empty array with the correct shape
        strains = np.empty((0, 3))
        for theta in thetas:
            # Get ultimate strain profiles for theta angle
            strain = self._compute_ultimate_strain_profiles(theta=theta)
            strains = np.vstack((strains, strain))

        # integrate all strain profiles
        forces = np.zeros_like(strains)
        for i, strain in enumerate(strains):
            N, My, Mz, tri = (
                self.integrator.integrate_strain_response_on_geometry(
                    geo=self.section.geometry,
                    strain=strain,
                    tri=self.triangulated_data,
                )
            )
            if self.triangulated_data is None:
                self.triangulated_data = tri
            forces[i, 0] = N
            forces[i, 1] = My
            forces[i, 2] = Mz

        # Save to results
        res.strains = strains
        res.forces = forces

        return res

    def calculate_mm_interaction_domain(
        self, n: float = 0, num_theta: int = 32
    ) -> s_res.MMInteractionDomain:
        """Calculate the My-Mz interaction domain.

        Arguments:
        n (float, default = 0): axial force
        n_theta (int, default = 32): number of discretization for theta

        Return:
        (MMInteractionDomain)
        """
        # Prepare the results
        res = s_res.MMInteractionDomain()
        res.num_theta = num_theta
        res.n = n
        # Create array of thetas
        res.theta = np.linspace(0, np.pi * 2, num_theta)
        # Initialize the result's arrays
        res.m_y = np.zeros_like(res.theta)
        res.m_z = np.zeros_like(res.theta)
        # Compute strength for given angle of NA
        for i, th in enumerate(res.theta):
            res_bend_strength = self.calculate_bending_strength(theta=th, n=n)
            res.m_y[i] = res_bend_strength.m_y
            res.m_z[i] = res_bend_strength.m_z

        return res<|MERGE_RESOLUTION|>--- conflicted
+++ resolved
@@ -732,7 +732,6 @@
         self, theta: float = 0, num_axial: int = 100
     ) -> s_res.NMInteractionDomain:
         """Calculate the NM interaction domain (attempt to make it faster).
-<<<<<<< HEAD
 
         Arguments:
         theta (float, default = 0): inclination of n.a. respect to y axis
@@ -923,198 +922,4 @@
             res.m_y[i] = res_bend_strength.m_y
             res.m_z[i] = res_bend_strength.m_z
 
-        return res
-
-=======
->>>>>>> 96e4bc32
-
-        Arguments:
-        theta (float, default = 0): inclination of n.a. respect to y axis
-        n_axial (int, default = 100): number of discretization for axial load
-
-        Return:
-        (NmInteractionDomain)
-        """
-        # Prepare the results
-        res = s_res.NMInteractionDomain()
-        res.theta = theta
-        # with this version really n_axial is not used unless we perform
-        # some resampling after computation?
-        res.num_axial = num_axial
-
-        # Get ultimate strain profiles for theta angle
-        strains = self._compute_ultimate_strain_profiles(theta=theta)
-
-        # integrate all strain profiles
-        forces = np.zeros_like(strains)
-        for i, strain in enumerate(strains):
-            N, My, Mz, tri = (
-                self.integrator.integrate_strain_response_on_geometry(
-                    geo=self.section.geometry,
-                    strain=strain,
-                    tri=self.triangulated_data,
-                )
-            )
-            if self.triangulated_data is None:
-                self.triangulated_data = tri
-            forces[i, 0] = N
-            forces[i, 1] = My
-            forces[i, 2] = Mz
-
-        # Save to results
-        res.strains = strains
-        res.forces = forces
-        res.m_z = forces[:, 2]
-        res.m_y = forces[:, 1]
-        res.n = forces[:, 0]
-
-        return res
-
-    def _compute_ultimate_strain_profiles(self, theta: float = 0):
-        """Return an array of ultimate strain profiles.
-
-        Args:
-        theta: (float) the angle of neutral axis
-        """
-        rotated_geom = self.section.geometry.rotate(-theta)
-
-        # Find yield failure
-        y_n, y_p, strain = self.get_balanced_failure_strain(
-            geom=rotated_geom, yielding=True
-        )
-        eps_p_y = strain[0] + strain[1] * y_p
-        eps_n_y = strain[0] + strain[1] * y_n
-        # Find balanced failure: this defines the transition
-        # between fields 2 and 3
-        y_n, y_p, strain = self.get_balanced_failure_strain(
-            geom=rotated_geom, yielding=False
-        )
-        eps_p_b = strain[0] + strain[1] * y_p
-        eps_n_b = strain[0] + strain[1] * y_n
-
-        # get h of the rotated geometry
-        _, _, min_y, _ = rotated_geom.calculate_extents()
-        h = y_n - min_y
-
-        # For generation of fields 1 and 2 pivot on positive strain
-        # Field 1: pivot on positive strain
-        n = 3
-        eps_n = np.linspace(eps_p_b, 0, n, endpoint=False)
-        eps_p = np.zeros_like(eps_n) + eps_p_b
-        # Field 2: pivot on positive strain
-        n = 10  # 10
-        eps_n = np.append(eps_n, np.linspace(0, eps_n_b, n, endpoint=False))
-        eps_p = np.append(eps_p, np.zeros(n) + eps_p_b)
-        # For fields 3-4-5 pivot on negative strain
-        # Field 3: pivot on negative strain
-        n = 40  # 40
-        eps_n = np.append(eps_n, np.zeros(n) + eps_n_b)
-        eps_p = np.append(
-            eps_p, np.linspace(eps_p_b, eps_p_y, n, endpoint=False)
-        )
-        # Field 4: pivot on negative strain
-        n = 10  # 6
-        eps_n = np.append(eps_n, np.zeros(n) + eps_n_b)
-        eps_p = np.append(eps_p, np.linspace(eps_p_y, 0, n, endpoint=False))
-        # Field 5: pivot on negative strain
-        n = 40  # 8
-        eps_p_lim = eps_n_b * (h - (y_n - y_p)) / h
-        eps_n = np.append(eps_n, np.zeros(n) + eps_n_b)
-        eps_p = np.append(eps_p, np.linspace(0, eps_p_lim, n, endpoint=False))
-        # Field 6: pivot on eps_n_y point or eps_n_b
-        n = 40  # 8
-        # If reinforced concrete section pivot on eps_n_y (default -0.002)
-        # otherwise pivot on eps_n_b (in top chord)
-        if self.section.geometry.reinforced_concrete:
-            z_pivot = y_n - (1 - eps_n_y / eps_n_b) * h
-            eps_p_6 = np.linspace(eps_p_lim, eps_n_y, n, endpoint=True)
-            eps_n_6 = (
-                -(eps_n_y - eps_p_6) * (z_pivot - y_n) / (z_pivot - y_p)
-                + eps_n_y
-            )
-        else:
-            eps_n_6 = np.zeros(n) + eps_n_b
-            eps_p_6 = np.linspace(eps_p_lim, eps_n_b, n, endpoint=False)
-        eps_n = np.append(eps_n, eps_n_6)
-        eps_p = np.append(eps_p, eps_p_6)
-
-        # rotate them
-        kappa_y = (eps_n - eps_p) / (y_n - y_p)
-        eps_a = eps_n - kappa_y * y_n
-        kappa_z = np.zeros_like(kappa_y)
-
-        # rotate back components to work in section CRS
-        T = np.array([[cos(theta), -sin(theta)], [sin(theta), cos(theta)]])
-        components = np.vstack((kappa_y, kappa_z))
-        rotated_components = T @ components
-        return np.column_stack((eps_a, rotated_components.T))
-
-    def calculate_nmm_interaction_domain(
-        self, num_theta: int = 32, num_axial: int = 20
-    ) -> s_res.NMMInteractionDomain:
-        """Calculates the NMM interaction domain."""
-        res = s_res.NMMInteractionDomain()
-        res.num_theta = num_theta
-        # TODO: if we want to resample and structure better data we can
-        # use n_axial as the number of discretizations in axial direction
-        res.num_axial = num_axial
-
-        # cycle for all n_thetas
-        thetas = np.linspace(0, np.pi * 2, num_theta)
-        # Initialize an empty array with the correct shape
-        strains = np.empty((0, 3))
-        for theta in thetas:
-            # Get ultimate strain profiles for theta angle
-            strain = self._compute_ultimate_strain_profiles(theta=theta)
-            strains = np.vstack((strains, strain))
-
-        # integrate all strain profiles
-        forces = np.zeros_like(strains)
-        for i, strain in enumerate(strains):
-            N, My, Mz, tri = (
-                self.integrator.integrate_strain_response_on_geometry(
-                    geo=self.section.geometry,
-                    strain=strain,
-                    tri=self.triangulated_data,
-                )
-            )
-            if self.triangulated_data is None:
-                self.triangulated_data = tri
-            forces[i, 0] = N
-            forces[i, 1] = My
-            forces[i, 2] = Mz
-
-        # Save to results
-        res.strains = strains
-        res.forces = forces
-
-        return res
-
-    def calculate_mm_interaction_domain(
-        self, n: float = 0, num_theta: int = 32
-    ) -> s_res.MMInteractionDomain:
-        """Calculate the My-Mz interaction domain.
-
-        Arguments:
-        n (float, default = 0): axial force
-        n_theta (int, default = 32): number of discretization for theta
-
-        Return:
-        (MMInteractionDomain)
-        """
-        # Prepare the results
-        res = s_res.MMInteractionDomain()
-        res.num_theta = num_theta
-        res.n = n
-        # Create array of thetas
-        res.theta = np.linspace(0, np.pi * 2, num_theta)
-        # Initialize the result's arrays
-        res.m_y = np.zeros_like(res.theta)
-        res.m_z = np.zeros_like(res.theta)
-        # Compute strength for given angle of NA
-        for i, th in enumerate(res.theta):
-            res_bend_strength = self.calculate_bending_strength(theta=th, n=n)
-            res.m_y[i] = res_bend_strength.m_y
-            res.m_z[i] = res_bend_strength.m_z
-
         return res