--- conflicted
+++ resolved
@@ -7,12 +7,9 @@
 from math import cos, sin
 
 import numpy as np
-<<<<<<< HEAD
 from numpy.typing import ArrayLike
-=======
 from shapely import MultiPolygon
 from shapely.ops import unary_union
->>>>>>> 1b82bf1b
 
 import structuralcodes.core._section_results as s_res
 from structuralcodes.core.base import Section, SectionCalculator
