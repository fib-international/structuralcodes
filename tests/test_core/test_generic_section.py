--- conflicted
+++ resolved
@@ -6,15 +6,7 @@
 
 from structuralcodes.geometry import SurfaceGeometry
 from structuralcodes.materials.concrete import ConcreteMC2010
-<<<<<<< HEAD
-=======
-from structuralcodes.materials.constitutive_laws import (
-    Elastic,
-    ElasticPlastic,
-    Sargin,
-    UserDefined,
-)
->>>>>>> dce29f86
+from structuralcodes.materials.constitutive_laws import Sargin
 from structuralcodes.materials.reinforcement import ReinforcementMC2010
 from structuralcodes.sections._generic import GenericSection
 from structuralcodes.sections._reinforcement import (
