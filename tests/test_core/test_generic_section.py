--- conflicted
+++ resolved
@@ -447,7 +447,47 @@
     assert math.isclose(res_large_chi_first.chi_y[0], chi_yield / 10)
 
 
-<<<<<<< HEAD
+def test_refined_mn_domain():
+    """Test overriding defaults when calculating moment-curvature."""
+    # Create materials to use
+    concrete = ConcreteMC2010(25)
+    steel = ReinforcementMC2010(fyk=450, Es=210000, ftk=450, epsuk=0.0675)
+
+    # The section
+    poly = Polygon(((0, 0), (200, 0), (200, 400), (0, 400)))
+    geo = SurfaceGeometry(poly, concrete)
+    geo = add_reinforcement_line(geo, (40, 40), (160, 40), 16, steel, n=4)
+    geo = add_reinforcement_line(geo, (40, 360), (160, 360), 16, steel, n=4)
+    geo = geo.translate(-100, -200)
+
+    # Create the section
+    sec = GenericSection(geo, integrator='fiber')
+
+    # Calculate default moment-curvature relation
+    res_default = sec.section_calculator.calculate_nm_interaction_domain()
+
+    # Specify more discretized domain
+    res_refined = sec.section_calculator.calculate_nm_interaction_domain(
+        num=100
+    )
+
+    # Specify detailed discretization for each field
+    res_detailed = sec.section_calculator.calculate_nm_interaction_domain(
+        num_1=2,
+        num_2=10,
+        num_3=40,
+        num_4=40,
+        num_5=10,
+        num_6=5,
+        type_4='geometric',
+    )
+
+    # Assertion
+    assert len(res_default.strains) == 35
+    assert len(res_refined.strains) >= 0.9 * 100
+    assert len(res_detailed.strains) == 107
+
+
 def test_calculate_strain_profile():
     # region CREATE THE SECTION
     concrete = ConcreteEC2_2004(fck=25)
@@ -487,45 +527,4 @@
         n = 0 * 1e3
         my = 500 * 1e6
         mz = 0 * 1e6
-        sec.section_calculator.calculate_strain_profile(n, my, mz)
-=======
-def test_refined_mn_domain():
-    """Test overriding defaults when calculating moment-curvature."""
-    # Create materials to use
-    concrete = ConcreteMC2010(25)
-    steel = ReinforcementMC2010(fyk=450, Es=210000, ftk=450, epsuk=0.0675)
-
-    # The section
-    poly = Polygon(((0, 0), (200, 0), (200, 400), (0, 400)))
-    geo = SurfaceGeometry(poly, concrete)
-    geo = add_reinforcement_line(geo, (40, 40), (160, 40), 16, steel, n=4)
-    geo = add_reinforcement_line(geo, (40, 360), (160, 360), 16, steel, n=4)
-    geo = geo.translate(-100, -200)
-
-    # Create the section
-    sec = GenericSection(geo, integrator='fiber')
-
-    # Calculate default moment-curvature relation
-    res_default = sec.section_calculator.calculate_nm_interaction_domain()
-
-    # Specify more discretized domain
-    res_refined = sec.section_calculator.calculate_nm_interaction_domain(
-        num=100
-    )
-
-    # Specify detailed discretization for each field
-    res_detailed = sec.section_calculator.calculate_nm_interaction_domain(
-        num_1=2,
-        num_2=10,
-        num_3=40,
-        num_4=40,
-        num_5=10,
-        num_6=5,
-        type_4='geometric',
-    )
-
-    # Assertion
-    assert len(res_default.strains) == 35
-    assert len(res_refined.strains) >= 0.9 * 100
-    assert len(res_detailed.strains) == 107
->>>>>>> 33ec3ee9
+        sec.section_calculator.calculate_strain_profile(n, my, mz)