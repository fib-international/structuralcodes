--- conflicted
+++ resolved
@@ -1487,7 +1487,51 @@
     assert math.isclose(res_marin.m_y, res_fiber_i.m_y, rel_tol=1e-3)
 
 
-<<<<<<< HEAD
+def test_issue_cracked_properties():
+    """Test for issue #297: Bug in Cracked Properties.
+
+    This test shows that when computing the cracked properties before
+    moment curvature the algorithm fails, while it works when calculating it
+    afterwards.
+    """
+    # Define geometry parameters
+    diameter = 610
+    thickness = 10
+
+    # Create materials
+    concrete = ConcreteEC2_2004(fck=45, alpha_cc=0.85, gamma_c=1.5)
+    steel = ElasticPlasticMaterial(E=210000, fy=355 / 1.05, density=7850)
+
+    # Create geometry
+    pile_gross = CircularGeometry(
+        diameter=diameter, material=steel, n_points=1000
+    )
+    pile_concrete = CircularGeometry(
+        diameter=diameter - 2 * thickness, material=concrete, n_points=1000
+    )
+    pile_steel = pile_gross - pile_concrete
+    pile_geometry = pile_steel + pile_concrete
+    pile_section = GenericSection(geometry=pile_geometry, integrator='fiber')
+
+    # Calculate cracked properties before
+    cracked_properties_before = calculate_elastic_cracked_properties(
+        pile_section
+    )
+
+    # Compute moment curvature
+    pile_section.section_calculator.calculate_moment_curvature()
+
+    # Calculate cracked properties after
+    cracked_properties_after = calculate_elastic_cracked_properties(
+        pile_section
+    )
+
+    # Check that the result is the same
+    assert cracked_properties_before.isclose(
+        cracked_properties_after, rtol=1e-3, atol=1e-6
+    )
+
+
 @pytest.mark.parametrize(
     'b, h, n_bars, diameter, fck, fyk', [(200, 400, 4, 16, 30, 500)]
 )
@@ -1618,49 +1662,4 @@
         )
 
     # Check that the results arrays have the same size
-    assert len(res.m_y) == len(res_good.m_y)
-=======
-def test_issue_cracked_properties():
-    """Test for issue #297: Bug in Cracked Properties.
-
-    This test shows that when computing the cracked properties before
-    moment curvature the algorithm fails, while it works when calculating it
-    afterwards.
-    """
-    # Define geometry parameters
-    diameter = 610
-    thickness = 10
-
-    # Create materials
-    concrete = ConcreteEC2_2004(fck=45, alpha_cc=0.85, gamma_c=1.5)
-    steel = ElasticPlasticMaterial(E=210000, fy=355 / 1.05, density=7850)
-
-    # Create geometry
-    pile_gross = CircularGeometry(
-        diameter=diameter, material=steel, n_points=1000
-    )
-    pile_concrete = CircularGeometry(
-        diameter=diameter - 2 * thickness, material=concrete, n_points=1000
-    )
-    pile_steel = pile_gross - pile_concrete
-    pile_geometry = pile_steel + pile_concrete
-    pile_section = GenericSection(geometry=pile_geometry, integrator='fiber')
-
-    # Calculate cracked properties before
-    cracked_properties_before = calculate_elastic_cracked_properties(
-        pile_section
-    )
-
-    # Compute moment curvature
-    pile_section.section_calculator.calculate_moment_curvature()
-
-    # Calculate cracked properties after
-    cracked_properties_after = calculate_elastic_cracked_properties(
-        pile_section
-    )
-
-    # Check that the result is the same
-    assert cracked_properties_before.isclose(
-        cracked_properties_after, rtol=1e-3, atol=1e-6
-    )
->>>>>>> e4a5e770
+    assert len(res.m_y) == len(res_good.m_y)