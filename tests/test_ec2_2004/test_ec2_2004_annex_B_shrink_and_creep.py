--- conflicted
+++ resolved
@@ -80,11 +80,7 @@
     shrinkage = annex_b_shrink_and_creep.eps_cs(
         test_h_0, test_f_cm, test_c_class, test_RH, test_t_S, test_t
     )
-<<<<<<< HEAD
     assert np.isclose(shrinkage, expected, atol=1e-6)
-=======
-    assert math.isclose(shrinkage, expected)
->>>>>>> e62f1f4a
 
 
 invalid_cement_classes = pytest.mark.parametrize(
