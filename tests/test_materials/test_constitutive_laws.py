--- conflicted
+++ resolved
@@ -872,9 +872,6 @@
 
     # Assert
     assert np.allclose(stresses, initial_stress)
-<<<<<<< HEAD
-    assert np.allclose(tangents, initial_tangent * 1e-6)
-=======
     assert np.allclose(tangents, initial_tangent * 1e-6)
 
 
@@ -904,5 +901,4 @@
     secant = super(ParabolaRectangle, constitutive_law).get_secant(eps)
 
     # Assert
-    assert np.allclose(secant, expected_secant)
->>>>>>> 87ae212c
+    assert np.allclose(secant, expected_secant)